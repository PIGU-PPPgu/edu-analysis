import { supabase } from "@/integrations/supabase/client";
import { toast } from "sonner";
import { handleApiError } from "./apiService";
import { formatNumber } from "@/utils/formatUtils";
import { requestCache } from "@/utils/cacheUtils";
import { warningAnalysisCache } from "../utils/performanceCache";

// 预警规则接口（增强版）
export interface WarningRule {
  id: string;
  name: string;
  description?: string;
  conditions: any;
  severity: "low" | "medium" | "high";
  scope: "global" | "exam" | "class" | "student";
  category:
    | "grade"
    | "attendance"
    | "behavior"
    | "progress"
    | "homework"
    | "composite";
  priority: number;
  is_active: boolean;
  is_system: boolean;
  auto_trigger: boolean;
  notification_enabled: boolean;
  metadata?: any;
  created_by?: string;
  created_at?: string;
  updated_at?: string;
}

// 预警记录接口
export interface WarningRecord {
  id: string;
  student_id: string;
  rule_id: string;
  details: any;
  status: "active" | "resolved" | "dismissed";
  created_at: string;
  resolved_at?: string;
  resolved_by?: string;
  resolution_notes?: string;
}

// 预警统计接口
export interface WarningStatistics {
  totalStudents: number;
  warningStudents: number;
  atRiskStudents: number; // 添加别名字段
  warningRatio: number;
  highRiskStudents: number;
  totalWarnings: number;
  activeWarnings: number;
  riskDistribution: {
    low: number;
    medium: number;
    high: number;
  };
  categoryDistribution: {
    grade: number;
    attendance: number;
    behavior: number;
    progress: number;
    homework: number;
    composite: number;
  };
  scopeDistribution: {
    global: number;
    exam: number;
    class: number;
    student: number;
  };
  // 添加WarningDashboard期望的字段
  warningsByType: Array<{
    type: string;
    count: number;
    percentage: number;
    trend?: string;
  }>;
  riskByClass: Array<{
    class: string;
    count: number;
    percentage: number;
  }>;
  commonRiskFactors: Array<{
    factor: string;
    count: number;
    percentage: number;
    trend?: string;
  }>;
}

// 规则筛选选项
export interface RuleFilter {
  scope?: string;
  category?: string;
  severity?: string;
  is_active?: boolean;
  search?: string;
}

// 预警规则模板
export interface RuleTemplate {
  name: string;
  description: string;
  conditions: any;
  severity: "low" | "medium" | "high";
  scope: "global" | "exam" | "class" | "student";
  category:
    | "grade"
    | "attendance"
    | "behavior"
    | "progress"
    | "homework"
    | "composite";
  priority: number;
}

// 辅助函数：获取总学生数
async function getTotalStudents(): Promise<number> {
  try {
    const { count, error } = await supabase
      .from("students")
      .select("*", { count: "exact", head: true });

    if (error) {
      console.error("获取学生总数失败:", error);
      return 0;
    }

    return count || 0;
  } catch (error) {
    console.error("获取学生总数失败:", error);
    return 0;
  }
}

// 辅助函数：获取有预警的学生
async function getStudentsWithWarnings(filter?: WarningFilter): Promise<any[]> {
  try {
    console.log("🔍 getStudentsWithWarnings - 筛选条件:", filter);

    // 构建查询条件
    let statusFilter = ["active", "resolved", "dismissed"];
    if (filter?.warningStatus && filter.warningStatus.length > 0) {
      statusFilter = filter.warningStatus;
    }

    // 如果有班级筛选，需要关联students表
    let query = supabase
      .from("warning_records")
      .select(
        `
      student_id,
      students!inner(
        student_id,
        name,
        class_name
      )
    `
      )
      .in("status", statusFilter);

    // 应用班级筛选
    if (filter?.classNames && filter.classNames.length > 0) {
      console.log("📚 应用班级筛选:", filter.classNames);
      query = query.in("students.class_name", filter.classNames);
    }

<<<<<<< HEAD
    // 如果有考试筛选，需要额外查询grade_data表来过滤
    if (filter?.examTitles && filter.examTitles.length > 0) {
      console.log("📊 应用考试筛选:", filter.examTitles);
      // 先从grade_data表获取符合考试条件的学生ID
      const { data: gradeData, error: gradeError } = await supabase
        .from("grade_data")
=======
    // 如果有考试筛选，需要额外查询grade_data_new表来过滤
    if (filter?.examTitles && filter.examTitles.length > 0) {
      console.log("📊 应用考试筛选:", filter.examTitles);
      // 先从grade_data_new表获取符合考试条件的学生ID
      const { data: gradeData, error: gradeError } = await supabase
        .from("grade_data_new")
>>>>>>> 106cbd38
        .select("student_id")
        .in("exam_title", filter.examTitles);

      if (!gradeError && gradeData && gradeData.length > 0) {
        const studentIdsFromGrades = [
          ...new Set(gradeData.map((g) => g.student_id)),
        ];
        console.log(
          "📊 从考试筛选获得的学生ID:",
          studentIdsFromGrades.length,
          "个"
        );
        query = query.in("student_id", studentIdsFromGrades);
      } else {
        console.warn("⚠️ 考试筛选未找到匹配学生，返回空结果");
        return [];
      }
    }

    const { data, error } = await query;

    if (error) {
      console.error("获取预警学生失败:", error);
      return [];
    }

    console.log(
      "✅ getStudentsWithWarnings - 查询结果:",
      data?.length,
      "条记录"
    );

    // 去重并返回学生信息
    const uniqueStudents = [];
    const seenIds = new Set();

    if (data) {
      for (const record of data) {
        if (!seenIds.has(record.student_id)) {
          seenIds.add(record.student_id);
          uniqueStudents.push({
            student_id: record.student_id,
            student_info: record.students,
          });
        }
      }
    }

    console.log(
      "✅ getStudentsWithWarnings - 最终返回:",
      uniqueStudents.length,
      "个唯一学生"
    );
    return uniqueStudents;
  } catch (error) {
    console.error("获取预警学生失败:", error);
    return [];
  }
}

// 辅助函数：获取待处理问题
async function getPendingIssues(filter?: WarningFilter): Promise<any[]> {
  try {
    // 构建查询条件
    let statusFilter = ["active", "resolved", "dismissed"];
    if (filter?.warningStatus && filter.warningStatus.length > 0) {
      statusFilter = filter.warningStatus;
    }

    let query = supabase
      .from("warning_records")
      .select("*")
      .in("status", statusFilter)
      .order("created_at", { ascending: false });

    // 应用时间范围筛选
    if (filter?.timeRange && filter.timeRange !== "semester") {
      const now = new Date();
      let startDate: Date;

      switch (filter.timeRange) {
        case "month":
          startDate = new Date(now.getTime() - 30 * 24 * 60 * 60 * 1000);
          break;
        case "quarter":
          startDate = new Date(now.getTime() - 90 * 24 * 60 * 60 * 1000);
          break;
        case "year":
          startDate = new Date(now.getTime() - 365 * 24 * 60 * 60 * 1000);
          break;
        case "custom":
          if (filter.startDate) {
            startDate = new Date(filter.startDate);
            query = query.gte("created_at", startDate.toISOString());
          }
          if (filter.endDate) {
            const endDate = new Date(filter.endDate);
            query = query.lte("created_at", endDate.toISOString());
          }
          break;
        default:
          startDate = new Date(now.getTime() - 180 * 24 * 60 * 60 * 1000); // 默认半年
      }

      if (filter.timeRange !== "custom" && startDate) {
        query = query.gte("created_at", startDate.toISOString());
      }
    }

    const { data, error } = await query;

    if (error) {
      console.error("获取待处理问题失败:", error);
      return [];
    }

    return data || [];
  } catch (error) {
    console.error("获取待处理问题失败:", error);
    return [];
  }
}

// 辅助函数：获取活跃规则
async function getActiveRules(): Promise<any[]> {
  try {
    const { data, error } = await supabase
      .from("warning_rules")
      .select("*")
      .eq("is_active", true);

    if (error) {
      console.error("获取活跃规则失败:", error);
      return [];
    }

    return data || [];
  } catch (error) {
    console.error("获取活跃规则失败:", error);
    return [];
  }
}

// 辅助函数：获取最近问题
async function getRecentIssues(): Promise<any[]> {
  try {
    const { data, error } = await supabase
      .from("warning_records")
      .select(
        `
        *,
        students(name)
      `
      )
      .in("status", ["active", "resolved", "dismissed"])
      .order("created_at", { ascending: false })
      .limit(5);

    if (error) {
      console.error("获取最近问题失败:", error);
      return [];
    }

    return data || [];
  } catch (error) {
    console.error("获取最近问题失败:", error);
    return [];
  }
}

// 辅助函数：获取本周已解决的预警数量
async function getResolvedThisWeek(): Promise<number> {
  try {
    const weekAgo = new Date();
    weekAgo.setDate(weekAgo.getDate() - 7);

    const { count, error } = await supabase
      .from("warning_records")
      .select("*", { count: "exact", head: true })
      .eq("status", "resolved")
      .gte("resolved_at", weekAgo.toISOString());

    if (error) {
      console.error("获取本周已解决预警数量失败:", error);
      return 0;
    }

    return count || 0;
  } catch (error) {
    console.error("获取本周已解决预警数量失败:", error);
    return 0;
  }
}

// 筛选条件接口
export interface WarningFilter {
  timeRange?: "month" | "quarter" | "semester" | "year" | "custom";
  examTypes?: string[];
  classNames?: string[]; // 新增：班级筛选
  examTitles?: string[]; // 新增：具体考试筛选
  mixedAnalysis?: boolean;
  analysisMode?: "student" | "exam" | "subject";
  startDate?: string;
  endDate?: string;
  severityLevels?: ("high" | "medium" | "low")[];
  warningStatus?: ("active" | "resolved" | "dismissed")[];
}

// 🔄 架构切换开关 - 设为true使用基于原始数据的实时计算
const USE_REALTIME_CALCULATION = true;

// 获取预警统计 - 支持两种架构
export async function getWarningStatistics(
  filter?: WarningFilter
): Promise<WarningStatistics> {
  if (USE_REALTIME_CALCULATION) {
    // 新架构：基于原始数据实时计算
    return getWarningStatisticsRealtime(filter);
  } else {
    // 旧架构：基于预警记录表
    return getWarningStatisticsLegacy(filter);
  }
}

// 🚀 新架构：基于原始数据实时计算预警统计
async function getWarningStatisticsRealtime(
  filter?: WarningFilter
): Promise<WarningStatistics> {
  console.log("🚀 [新架构] 基于原始数据实时计算预警统计", filter);

  try {
<<<<<<< HEAD
    // 1. 构建成绩数据查询 - 使用grade_data表（宽表格式）
    let gradesQuery = supabase.from("grade_data").select(`
=======
    // 1. 构建成绩数据查询 - 使用grade_data_new表（宽表格式）
    let gradesQuery = supabase.from("grade_data_new").select(`
>>>>>>> 106cbd38
        student_id,
        name,
        class_name,
        exam_title,
        exam_date,
        exam_type,
        total_score,
        chinese_score,
        math_score,
        english_score,
        physics_score,
        chemistry_score,
        biology_score,
        geography_score,
        history_score,
        politics_score
      `);

    // 2. 应用筛选条件到原始数据（这是关键优势）
    if (filter?.classNames && filter.classNames.length > 0) {
      console.log("📚 [新架构] 筛选班级:", filter.classNames);
      gradesQuery = gradesQuery.in("class_name", filter.classNames);
    }

    if (filter?.examTitles && filter.examTitles.length > 0) {
      console.log("📊 [新架构] 筛选考试:", filter.examTitles);
      gradesQuery = gradesQuery.in("exam_title", filter.examTitles);
    }

    // 时间范围筛选
    if (filter?.timeRange && filter.timeRange !== "semester") {
      const now = new Date();
      let startDate: Date;

      switch (filter.timeRange) {
        case "month":
          startDate = new Date(now.getTime() - 30 * 24 * 60 * 60 * 1000);
          break;
        case "quarter":
          startDate = new Date(now.getTime() - 90 * 24 * 60 * 60 * 1000);
          break;
        case "year":
          startDate = new Date(now.getTime() - 365 * 24 * 60 * 60 * 1000);
          break;
        case "custom":
          if (filter.startDate) {
            startDate = new Date(filter.startDate);
            gradesQuery = gradesQuery.gte(
              "exam_date",
              startDate.toISOString().split("T")[0]
            );
          }
          if (filter.endDate) {
            const endDate = new Date(filter.endDate);
            gradesQuery = gradesQuery.lte(
              "exam_date",
              endDate.toISOString().split("T")[0]
            );
          }
          break;
        default:
          startDate = new Date(now.getTime() - 180 * 24 * 60 * 60 * 1000);
      }

      if (filter.timeRange !== "custom" && startDate) {
        gradesQuery = gradesQuery.gte(
          "exam_date",
          startDate.toISOString().split("T")[0]
        );
      }
    }

    const { data: gradesData, error: gradesError } = await gradesQuery;

    if (gradesError) {
      console.error("❌ [新架构] 获取成绩数据失败:", gradesError);
      throw gradesError;
    }

    console.log(
      "✅ [新架构] 获取到成绩数据:",
      gradesData?.length || 0,
      "条记录"
    );

    // 3. 基于真实数据实时计算预警指标
    const result = analyzeWarningsFromGrades(gradesData || []);

    console.log("🎯 [新架构] 预警统计完成:", {
      totalStudents: result.totalStudents,
      warningStudents: result.warningStudents,
      warningRatio: result.warningRatio,
    });

    return result;
  } catch (error) {
    console.error("❌ [新架构] 实时预警计算失败，回退到旧架构:", error);
    // 出错时自动回退到旧架构
    return getWarningStatisticsLegacy(filter);
  }
}

// 📊 基于成绩数据实时分析预警情况（宽表格式）
function analyzeWarningsFromGrades(gradesData: any[]): WarningStatistics {
  console.log(
    "🔍 [新架构] 开始分析预警情况...",
    gradesData.length,
    "条考试记录"
  );

  // 按学生分组数据（一个学生可能有多次考试记录）
  const studentData = new Map<
    string,
    {
      studentInfo: any;
      examRecords: any[];
    }
  >();

  // 增强的数据分组逻辑，支持容错处理
  gradesData.forEach((record) => {
    // 优先使用student_id，如果没有则使用name+class_name组合作为fallback
    let studentKey = record.student_id;
    if (!studentKey || studentKey.trim() === "") {
      // 构建备用键：姓名+班级
      if (record.name && record.class_name) {
        studentKey = `${record.name}_${record.class_name}`;
        console.log(`⚠️ [新架构] 使用备用键分组学生: ${studentKey}`);
      } else {
        console.warn(`⚠️ [新架构] 跳过无效记录，缺少关键信息:`, {
          student_id: record.student_id,
          name: record.name,
          class_name: record.class_name,
        });
        return; // 跳过无效记录
      }
    }

    if (!studentData.has(studentKey)) {
      studentData.set(studentKey, {
        studentInfo: {
          name: record.name,
          class_name: record.class_name,
          student_id: record.student_id || null, // 保留原始ID信息
        },
        examRecords: [],
      });
    }
    studentData.get(studentKey)!.examRecords.push(record);
  });

  const students = Array.from(studentData.values());
  console.log("👥 [新架构] 分析学生数:", students.length);

  // 统计数据质量
  const studentsWithId = students.filter((s) => s.studentInfo.student_id);
  const studentsWithoutId = students.length - studentsWithId.length;
  if (studentsWithoutId > 0) {
    console.warn(
      `⚠️ [新架构] 发现 ${studentsWithoutId} 名学生缺少student_id，使用姓名+班级分组`
    );
  }

  // 计算各种预警指标
  let warningStudents = 0;
  let highRiskStudents = 0;
  let totalWarnings = 0;

  const riskDistribution = { low: 0, medium: 0, high: 0 };
  const categoryDistribution = {
    grade: 0,
    attendance: 0,
    behavior: 0,
    progress: 0,
    homework: 0,
    composite: 0,
  };

  // 按班级统计风险学生
  const riskByClass = new Map<
    string,
    {
      className: string;
      atRiskCount: number;
      studentCount: number;
    }
  >();
  const riskFactorCounts = new Map<string, number>();

  students.forEach((student) => {
    let studentWarningCount = 0;
    let studentRiskLevel = "low";

    // 定义科目列表
    const subjects = [
      "chinese",
      "math",
      "english",
      "physics",
      "chemistry",
      "biology",
      "geography",
      "history",
      "politics",
    ];

    // 收集所有科目成绩（从多次考试记录中）
    const allSubjectScores: number[] = [];
    let totalScores: number[] = [];
    let failingSubjectCount = 0;
    let severeFailingSubjectCount = 0;

    student.examRecords.forEach((record) => {
      // 收集总分
      if (record.total_score) {
        totalScores.push(record.total_score);
      }

      // 收集各科成绩
      subjects.forEach((subject) => {
        const score = record[`${subject}_score`];
        if (score !== null && score !== undefined) {
          allSubjectScores.push(score);

          // 统计不及格科目
          if (score < 60) failingSubjectCount++;
          if (score < 40) severeFailingSubjectCount++;
        }
      });
    });

    // 1. 分析总分情况
    if (totalScores.length > 0) {
      const avgTotalScore =
        totalScores.reduce((sum, score) => sum + score, 0) / totalScores.length;
      const minTotalScore = Math.min(...totalScores);

      if (minTotalScore < 300) {
        // 假设满分是500+
        studentWarningCount++;
        categoryDistribution.grade++;
        studentRiskLevel = "high";
        riskFactorCounts.set(
          "总分过低",
          (riskFactorCounts.get("总分过低") || 0) + 1
        );
      } else if (avgTotalScore < 400) {
        studentWarningCount++;
        categoryDistribution.progress++;
        if (studentRiskLevel === "low") studentRiskLevel = "medium";
        riskFactorCounts.set(
          "总分平均偏低",
          (riskFactorCounts.get("总分平均偏低") || 0) + 1
        );
      }
    }

    // 2. 分析不及格科目情况
    if (failingSubjectCount >= 3) {
      studentWarningCount++;
      categoryDistribution.grade++;
      studentRiskLevel = "high";
      riskFactorCounts.set(
        "多科目不及格",
        (riskFactorCounts.get("多科目不及格") || 0) + 1
      );
    }

    // 3. 分析严重不及格情况
    if (severeFailingSubjectCount > 0) {
      studentWarningCount++;
      categoryDistribution.grade++;
      studentRiskLevel = "high";
      riskFactorCounts.set(
        "严重不及格",
        (riskFactorCounts.get("严重不及格") || 0) + 1
      );
    }

    // 更新学生统计
    if (studentWarningCount > 0) {
      warningStudents++;
      totalWarnings += studentWarningCount;

      // 统计风险等级
      if (studentRiskLevel === "high") {
        highRiskStudents++;
        riskDistribution.high++;
      } else if (studentRiskLevel === "medium") {
        riskDistribution.medium++;
      } else {
        riskDistribution.low++;
      }
    }

    // 按班级统计
    const className = student.studentInfo?.class_name || "未知班级";
    if (!riskByClass.has(className)) {
      riskByClass.set(className, {
        className,
        atRiskCount: 0,
        studentCount: 0,
      });
    }
    const classData = riskByClass.get(className)!;
    classData.studentCount++;
    if (studentWarningCount > 0) {
      classData.atRiskCount++;
    }
  });

  // 构建预警类型分布
  const totalWarningCount = totalWarnings || 1;
  const warningsByType = [
    {
      type: "学业预警",
      count: categoryDistribution.grade,
      percentage: Math.round(
        (categoryDistribution.grade / totalWarningCount) * 100
      ),
      trend: "up" as const,
    },
    {
      type: "进步预警",
      count: categoryDistribution.progress,
      percentage: Math.round(
        (categoryDistribution.progress / totalWarningCount) * 100
      ),
      trend: "down" as const,
    },
    {
      type: "综合预警",
      count: categoryDistribution.composite,
      percentage: Math.round(
        (categoryDistribution.composite / totalWarningCount) * 100
      ),
      trend: "unchanged" as const,
    },
  ];

  // 构建班级风险分布
  const riskByClassArray = Array.from(riskByClass.values())
    .map((classData) => ({
      className: classData.className,
      count: classData.atRiskCount,
      atRiskCount: classData.atRiskCount,
      studentCount: classData.studentCount,
      percentage:
        classData.studentCount > 0
          ? Math.round((classData.atRiskCount / classData.studentCount) * 100)
          : 0,
    }))
    .sort((a, b) => b.atRiskCount - a.atRiskCount)
    .slice(0, 5);

  // 构建风险因素分布
  const commonRiskFactors = Array.from(riskFactorCounts.entries())
    .sort(([, a], [, b]) => b - a)
    .slice(0, 5)
    .map(([factor, count]) => ({
      factor,
      count,
      percentage:
        warningStudents > 0 ? Math.round((count / warningStudents) * 100) : 0,
      trend: "unchanged" as const,
    }));

  const result: WarningStatistics = {
    totalStudents: students.length,
    warningStudents,
    atRiskStudents: warningStudents,
    warningRatio:
      students.length > 0
        ? parseFloat(((warningStudents / students.length) * 100).toFixed(1))
        : 0,
    highRiskStudents,
    totalWarnings,
    activeWarnings: totalWarnings, // 实时计算都是活跃的
    riskDistribution,
    categoryDistribution,
    scopeDistribution: {
      global: totalWarnings,
      exam: 0,
      class: 0,
      student: 0,
    },
    warningsByType,
    riskByClass: riskByClassArray,
    commonRiskFactors,
  };

  console.log("✅ [新架构] 预警分析完成:", {
    students: result.totalStudents,
    warnings: result.warningStudents,
    ratio: result.warningRatio + "%",
  });

  return result;
}

// 📚 旧架构：基于预警记录表（备份用）
async function getWarningStatisticsLegacy(
  filter?: WarningFilter
): Promise<WarningStatistics> {
  console.log("📚 [旧架构] 使用预警记录表计算统计");

  return warningAnalysisCache.getWarningStats(async () => {
    try {
      // 获取带有完整关联数据的预警记录
      const [studentsWithWarnings, activeRules, recentIssuesData] =
        await Promise.all([
          getStudentsWithWarnings(filter),
          getActiveRules(),
          getRecentIssues(),
        ]);

      // 获取详细的预警问题数据（包含规则和学生信息）
      let statusFilter = ["active", "resolved", "dismissed"];
      if (filter?.warningStatus && filter.warningStatus.length > 0) {
        statusFilter = filter.warningStatus;
      }

      let query = supabase
        .from("warning_records")
        .select(
          `
          *,
          warning_rules(name, severity, category, scope),
          students(class_name)
        `
        )
        .in("status", statusFilter)
        .order("created_at", { ascending: false });

      // 应用时间范围筛选
      if (filter?.timeRange && filter.timeRange !== "semester") {
        const now = new Date();
        let startDate: Date;

        switch (filter.timeRange) {
          case "month":
            startDate = new Date(now.getTime() - 30 * 24 * 60 * 60 * 1000);
            break;
          case "quarter":
            startDate = new Date(now.getTime() - 90 * 24 * 60 * 60 * 1000);
            break;
          case "year":
            startDate = new Date(now.getTime() - 365 * 24 * 60 * 60 * 1000);
            break;
          case "custom":
            if (filter.startDate) {
              startDate = new Date(filter.startDate);
              query = query.gte("created_at", startDate.toISOString());
            }
            if (filter.endDate) {
              const endDate = new Date(filter.endDate);
              query = query.lte("created_at", endDate.toISOString());
            }
            break;
          default:
            startDate = new Date(now.getTime() - 180 * 24 * 60 * 60 * 1000);
        }

        if (filter.timeRange !== "custom" && startDate) {
          query = query.gte("created_at", startDate.toISOString());
        }
      }

      // 应用班级筛选
      if (filter?.classNames && filter.classNames.length > 0) {
        console.log("📚 主查询应用班级筛选:", filter.classNames);
        query = query.in("students.class_name", filter.classNames);
      }

<<<<<<< HEAD
      // 如果有考试筛选，需要额外查询grade_data表来过滤学生ID
      if (filter?.examTitles && filter.examTitles.length > 0) {
        console.log("📊 主查询应用考试筛选:", filter.examTitles);
        // 先从grade_data表获取符合考试条件的学生ID
        const { data: gradeData, error: gradeError } = await supabase
          .from("grade_data")
=======
      // 如果有考试筛选，需要额外查询grade_data_new表来过滤学生ID
      if (filter?.examTitles && filter.examTitles.length > 0) {
        console.log("📊 主查询应用考试筛选:", filter.examTitles);
        // 先从grade_data_new表获取符合考试条件的学生ID
        const { data: gradeData, error: gradeError } = await supabase
          .from("grade_data_new")
>>>>>>> 106cbd38
          .select("student_id")
          .in("exam_title", filter.examTitles);

        if (!gradeError && gradeData && gradeData.length > 0) {
          const studentIdsFromGrades = [
            ...new Set(gradeData.map((g) => g.student_id)),
          ];
          console.log(
            "📊 主查询从考试筛选获得的学生ID:",
            studentIdsFromGrades.length,
            "个"
          );
          query = query.in("student_id", studentIdsFromGrades);
        } else {
          console.warn("⚠️ 主查询考试筛选未找到匹配学生，返回空结果");
          // 如果没有找到匹配的学生，设置一个不可能存在的条件，返回空结果
          query = query.eq(
            "student_id",
            "00000000-0000-0000-0000-000000000000"
          );
        }
      }

      const { data: pendingIssues, error } = await query;

      if (error) {
        console.error("获取预警记录失败:", error);
        throw error;
      }

      const totalStudents = await getTotalStudents();
      const studentAtRisk = studentsWithWarnings.length;
      const atRiskRate =
        totalStudents > 0 ? (studentAtRisk / totalStudents) * 100 : 0;

      // 计算真实的类型分布数据
      const categoryStats = (pendingIssues || []).reduce((acc, issue) => {
        // 从规则中获取分类信息
        let category = "other";
        if (issue.warning_rules?.category) {
          category = issue.warning_rules.category;
        }

        acc[category] = (acc[category] || 0) + 1;
        return acc;
      }, {});

      const totalIssues = (pendingIssues || []).length || 1;
      const warningsByType = [
        {
          type: "学业预警",
          count: categoryStats.grade || 0,
          percentage: Math.round(
            ((categoryStats.grade || 0) / totalIssues) * 100
          ),
          trend: "up", // 可以后续实现趋势计算
        },
        {
          type: "行为预警",
          count: categoryStats.behavior || 0,
          percentage: Math.round(
            ((categoryStats.behavior || 0) / totalIssues) * 100
          ),
          trend: "down",
        },
        {
          type: "出勤预警",
          count: categoryStats.attendance || 0,
          percentage: Math.round(
            ((categoryStats.attendance || 0) / totalIssues) * 100
          ),
          trend: "unchanged",
        },
        {
          type: "作业预警",
          count: categoryStats.homework || 0,
          percentage: Math.round(
            ((categoryStats.homework || 0) / totalIssues) * 100
          ),
          trend: "up",
        },
      ];

      // 从已获取的预警记录中计算班级分布
      const classStats = (pendingIssues || []).reduce((acc, issue) => {
        const className = issue.students?.class_name || "未知班级";
        acc[className] = (acc[className] || 0) + 1;
        return acc;
      }, {});

      // 查询每个班级的学生总数
      const classNames = Object.keys(classStats);
      let classStudentCounts = {};

      // 如果有班级数据，查询每个班级的学生总数
      if (classNames.length > 0) {
        try {
          const { data: studentCounts } = await supabase
            .from("students")
            .select("class_name")
            .in("class_name", classNames);

          // 统计每个班级的学生数量
          classStudentCounts = (studentCounts || []).reduce((acc, student) => {
            acc[student.class_name] = (acc[student.class_name] || 0) + 1;
            return acc;
          }, {});
        } catch (error) {
          console.warn("获取班级学生数量失败，使用估算值:", error);
        }
      }

      // 转换为数组格式并计算百分比
      const riskByClass = Object.entries(classStats)
        .map(([className, count]) => {
          const atRiskCount = Number(count);
          const studentCount = classStudentCounts[className] || atRiskCount + 5; // 如果没有数据，估算总数

          return {
            className: className,
            atRiskCount: atRiskCount,
            studentCount: studentCount,
            count: atRiskCount, // 保留兼容性
            percentage:
              studentAtRisk > 0
                ? Math.round((atRiskCount / studentAtRisk) * 100)
                : 0,
          };
        })
        .sort((a, b) => b.count - a.count)
        .slice(0, 5); // 只显示前5个班级

      // 基于预警规则分析真实风险因素
      const ruleStats = (pendingIssues || []).reduce((acc, issue) => {
        const ruleName = issue.warning_rules?.name || "未知规则";
        acc[ruleName] = (acc[ruleName] || 0) + 1;
        return acc;
      }, {});

      // 转换为标准化的风险因素名称
      const commonRiskFactors = Object.entries(ruleStats)
        .map(([ruleName, count]) => {
          // 将规则名称映射为用户友好的风险因素名称
          let factorName = ruleName;
          if (ruleName.includes("不及格") || ruleName.includes("成绩")) {
            factorName = "成绩问题";
          } else if (ruleName.includes("作业")) {
            factorName = "作业完成率低";
          } else if (ruleName.includes("出勤") || ruleName.includes("缺勤")) {
            factorName = "出勤问题";
          } else if (ruleName.includes("行为") || ruleName.includes("纪律")) {
            factorName = "行为问题";
          } else if (ruleName.includes("下降") || ruleName.includes("退步")) {
            factorName = "成绩下滑";
          }

          return {
            factor: factorName,
            count: Number(count),
            percentage:
              studentAtRisk > 0
                ? Math.round((Number(count) / studentAtRisk) * 100)
                : 0,
            trend: "unchanged", // 趋势分析需要历史数据，暂时设为不变
          };
        })
        .sort((a, b) => b.count - a.count)
        .slice(0, 5); // 只显示前5个风险因素

      return {
        totalStudents,
        warningStudents: studentAtRisk,
        atRiskStudents: studentAtRisk, // 别名字段
        warningRatio: parseFloat(atRiskRate.toFixed(1)),
        // 计算高风险学生数量（基于severity为high的预警记录）
        highRiskStudents: (pendingIssues || []).filter(
          (issue) => issue.warning_rules?.severity === "high"
        ).length,
        totalWarnings: (pendingIssues || []).length,
        activeWarnings: (pendingIssues || []).filter(
          (issue) => issue.status === "active"
        ).length,

        // 基于真实数据计算严重程度分布
        riskDistribution: {
          low: (pendingIssues || []).filter(
            (issue) => issue.warning_rules?.severity === "low"
          ).length,
          medium: (pendingIssues || []).filter(
            (issue) => issue.warning_rules?.severity === "medium"
          ).length,
          high: (pendingIssues || []).filter(
            (issue) => issue.warning_rules?.severity === "high"
          ).length,
        },

        // 基于真实数据计算类别分布
        categoryDistribution: {
          grade: categoryStats.grade || 0,
          attendance: categoryStats.attendance || 0,
          behavior: categoryStats.behavior || 0,
          progress: categoryStats.progress || 0,
          homework: categoryStats.homework || 0,
          composite: categoryStats.composite || 0,
        },

        // 基于真实数据计算范围分布
        scopeDistribution: (pendingIssues || []).reduce(
          (acc, issue) => {
            const scope = issue.warning_rules?.scope || "student";
            acc[scope] = (acc[scope] || 0) + 1;
            return acc;
          },
          {
            global: 0,
            exam: 0,
            class: 0,
            student: 0,
          }
        ),
        // 新增的字段
        warningsByType,
        riskByClass,
        commonRiskFactors,
      };
    } catch (error) {
      console.error("[WarningService] 获取预警统计失败:", error);
      throw error;
    }
  });
}

// 获取预警规则列表
export async function getWarningRules(
  filter?: RuleFilter
): Promise<WarningRule[]> {
  try {
    let query = supabase
      .from("warning_rules")
      .select("*")
      .order("created_at", { ascending: false });

    // 应用筛选条件
    if (filter?.severity) {
      query = query.eq("severity", filter.severity);
    }
    if (filter?.is_active !== undefined) {
      query = query.eq("is_active", filter.is_active);
    }
    if (filter?.search) {
      query = query.or(
        `name.ilike.%${filter.search}%,description.ilike.%${filter.search}%`
      );
    }

    const { data, error } = await query;

    if (error) {
      console.error("获取预警规则失败:", error);
      return [];
    }

    // 为数据添加默认值，确保兼容性
    const rulesWithDefaults = (data || []).map((rule) => ({
      ...rule,
      scope: rule.scope || "global",
      category: rule.category || "grade",
      priority: rule.priority || 5,
      auto_trigger: rule.auto_trigger || false,
      notification_enabled: rule.notification_enabled || true,
      metadata: rule.metadata || {},
    }));

    return rulesWithDefaults;
  } catch (error) {
    console.error("获取预警规则失败:", error);
    return [];
  }
}

// 创建预警规则
export async function createWarningRule(
  rule: Omit<WarningRule, "id" | "created_at" | "updated_at">
): Promise<WarningRule | null> {
  try {
    const { data, error } = await supabase
      .from("warning_rules")
      .insert(rule)
      .select()
      .single();

    if (error) {
      console.error("创建预警规则失败:", error);
      return null;
    }

    return data;
  } catch (error) {
    console.error("创建预警规则失败:", error);
    return null;
  }
}

// 更新预警规则
export async function updateWarningRule(
  id: string,
  updates: Partial<WarningRule>
): Promise<WarningRule | null> {
  try {
    const { data, error } = await supabase
      .from("warning_rules")
      .update({ ...updates })
      .eq("id", id)
      .select()
      .single();

    if (error) {
      console.error("更新预警规则失败:", error);
      return null;
    }

    return data;
  } catch (error) {
    console.error("更新预警规则失败:", error);
    return null;
  }
}

// 删除预警规则
export async function deleteWarningRule(id: string): Promise<boolean> {
  try {
    const { error } = await supabase
      .from("warning_rules")
      .delete()
      .eq("id", id);

    if (error) {
      console.error("删除预警规则失败:", error);
      return false;
    }

    return true;
  } catch (error) {
    console.error("删除预警规则失败:", error);
    return false;
  }
}

// 切换规则状态
export async function toggleRuleStatus(
  id: string,
  isActive: boolean
): Promise<boolean> {
  try {
    const { error } = await supabase
      .from("warning_rules")
      .update({ is_active: isActive })
      .eq("id", id);

    if (error) {
      console.error("切换规则状态失败:", error);
      return false;
    }

    return true;
  } catch (error) {
    console.error("切换规则状态失败:", error);
    return false;
  }
}

// 获取预警规则模板
export function getWarningRuleTemplates(): RuleTemplate[] {
  return [
    {
      name: "连续不及格预警",
      description: "学生连续多次考试不及格时触发预警",
      conditions: {
        type: "consecutive_fails",
        count: 2,
        threshold: 60,
        subject: "all",
      },
      severity: "medium",
      scope: "global",
      category: "grade",
      priority: 7,
    },
    {
      name: "成绩下降预警",
      description: "学生成绩连续下降超过阈值时触发预警",
      conditions: {
        type: "grade_decline",
        decline_threshold: 15,
        consecutive_count: 2,
        subject: "all",
      },
      severity: "high",
      scope: "global",
      category: "progress",
      priority: 8,
    },
    {
      name: "考试不及格预警",
      description: "单次考试成绩不及格时触发预警",
      conditions: {
        type: "exam_fail",
        threshold: 60,
        subject: "all",
      },
      severity: "medium",
      scope: "exam",
      category: "grade",
      priority: 5,
    },
    {
      name: "考试退步预警",
      description: "本次考试相比上次考试成绩下降超过阈值时触发预警",
      conditions: {
        type: "exam_regression",
        decline_threshold: 10,
        comparison: "previous_exam",
        subject: "all",
      },
      severity: "medium",
      scope: "exam",
      category: "progress",
      priority: 6,
    },
    {
      name: "作业拖欠预警",
      description: "连续多次作业未提交或迟交时触发预警",
      conditions: {
        type: "homework_default",
        count: 3,
        include_late: true,
      },
      severity: "medium",
      scope: "global",
      category: "homework",
      priority: 6,
    },
    {
      name: "班级及格率预警",
      description: "班级及格率低于阈值时触发预警",
      conditions: {
        type: "class_pass_rate",
        threshold: 0.6,
      },
      severity: "medium",
      scope: "class",
      category: "grade",
      priority: 7,
    },
    {
      name: "综合风险预警",
      description: "多个风险因素综合评估达到高风险时触发预警",
      conditions: {
        type: "composite_risk",
        factors: ["grade", "homework", "attendance"],
        risk_threshold: 0.7,
      },
      severity: "high",
      scope: "global",
      category: "composite",
      priority: 9,
    },
    // ML增强预警规则
    {
      name: "AI风险预测预警",
      description: "基于机器学习算法预测学生学业风险",
      conditions: {
        type: "ml_risk_prediction",
        threshold: 70,
        sensitivity: 0.8,
        min_data_points: 2,
      },
      severity: "high",
      scope: "global",
      category: "composite",
      priority: 10,
    },
    {
      name: "AI异常检测预警",
      description: "使用统计异常检测识别成绩突然变化的学生",
      conditions: {
        type: "ml_anomaly_detection",
        z_threshold: 2.0,
        sensitivity: 0.8,
        min_data_points: 3,
      },
      severity: "medium",
      scope: "global",
      category: "progress",
      priority: 8,
    },
    {
      name: "AI趋势分析预警",
      description: "基于线性回归分析成绩下降趋势",
      conditions: {
        type: "ml_trend_analysis",
        decline_rate: -2.0,
        confidence_threshold: 0.7,
        min_data_points: 3,
      },
      severity: "medium",
      scope: "global",
      category: "progress",
      priority: 9,
    },
  ];
}

// 根据范围获取适用的预警规则
export async function getApplicableRules(
  scope: string,
  category?: string
): Promise<WarningRule[]> {
  try {
    const { data, error } = await supabase.rpc("get_applicable_warning_rules", {
      rule_scope: scope,
      rule_category: category,
      active_only: true,
    });

    if (error) {
      console.error("获取适用规则失败:", error);
      return [];
    }

    return data || [];
  } catch (error) {
    console.error("获取适用规则失败:", error);
    return [];
  }
}

// 获取预警记录
export async function getWarningRecords(
  studentId?: string,
  status?: string,
  filter?: WarningFilter
): Promise<WarningRecord[]> {
  try {
    let query = supabase
      .from("warning_records")
      .select(
        `
        *,
        warning_rules(name, severity, description),
        students(name, student_id, class_name)
      `
      )
      .order("created_at", { ascending: false });

    // 修复错误的查询条件
    if (studentId && studentId !== "true" && studentId !== "") {
      query = query.eq("student_id", studentId);
    }
    if (status) {
      query = query.eq("status", status);
    }

    // 应用筛选条件
    if (filter?.warningStatus && filter.warningStatus.length > 0 && !status) {
      query = query.in("status", filter.warningStatus);
    }

    // 应用时间范围筛选
    if (filter?.timeRange && filter.timeRange !== "semester") {
      const now = new Date();
      let startDate: Date;

      switch (filter.timeRange) {
        case "month":
          startDate = new Date(now.getTime() - 30 * 24 * 60 * 60 * 1000);
          break;
        case "quarter":
          startDate = new Date(now.getTime() - 90 * 24 * 60 * 60 * 1000);
          break;
        case "year":
          startDate = new Date(now.getTime() - 365 * 24 * 60 * 60 * 1000);
          break;
        case "custom":
          if (filter.startDate) {
            startDate = new Date(filter.startDate);
            query = query.gte("created_at", startDate.toISOString());
          }
          if (filter.endDate) {
            const endDate = new Date(filter.endDate);
            query = query.lte("created_at", endDate.toISOString());
          }
          break;
        default:
          startDate = new Date(now.getTime() - 180 * 24 * 60 * 60 * 1000);
      }

      if (filter.timeRange !== "custom" && startDate) {
        query = query.gte("created_at", startDate.toISOString());
      }
    }

    const { data, error } = await query;

    if (error) {
      console.error("获取预警记录失败:", error);
      return [];
    }

    return data || [];
  } catch (error) {
    console.error("获取预警记录失败:", error);
    return [];
  }
}

// 解决预警记录
export async function resolveWarningRecord(
  id: string,
  notes?: string
): Promise<boolean> {
  try {
    const { error } = await supabase
      .from("warning_records")
      .update({
        status: "resolved",
        resolved_at: new Date().toISOString(),
        resolution_notes: notes,
      })
      .eq("id", id);

    if (error) {
      console.error("解决预警记录失败:", error);
      return false;
    }

    return true;
  } catch (error) {
    console.error("解决预警记录失败:", error);
    return false;
  }
}

// 获取特定预警记录
export async function getWarningRecord(
  warningId: string
): Promise<WarningRecord | null> {
  try {
    const { data, error } = await supabase
      .from("warning_records")
      .select(
        `
        *,
        warning_rules(name, severity, description),
        students(name, student_id, class_name)
      `
      )
      .eq("id", warningId)
      .single();

    if (error) {
      console.error("获取预警记录失败:", error);
      return null;
    }

    return data;
  } catch (error) {
    console.error("获取预警记录失败:", error);
    return null;
  }
}

// 更新预警状态
export async function updateWarningStatus(
  warningId: string,
  newStatus: "active" | "resolved" | "dismissed"
): Promise<WarningRecord | null> {
  try {
    const updates: any = {
      status: newStatus,
    };

    if (newStatus === "resolved") {
      updates.resolved_at = new Date().toISOString();
    }

    const { data, error } = await supabase
      .from("warning_records")
      .update(updates)
      .eq("id", warningId)
      .select()
      .single();

    if (error) {
      console.error("更新预警状态失败:", error);
      throw error;
    }

    const statusText =
      newStatus === "resolved"
        ? "已解决"
        : newStatus === "dismissed"
          ? "已忽略"
          : "已激活";

    toast.success(`预警状态${statusText}`);
    return data as WarningRecord;
  } catch (error) {
    console.error("更新预警状态失败:", error);
    toast.error("更新预警状态失败");
    return null;
  }
}<|MERGE_RESOLUTION|>--- conflicted
+++ resolved
@@ -169,21 +169,12 @@
       query = query.in("students.class_name", filter.classNames);
     }
 
-<<<<<<< HEAD
-    // 如果有考试筛选，需要额外查询grade_data表来过滤
-    if (filter?.examTitles && filter.examTitles.length > 0) {
-      console.log("📊 应用考试筛选:", filter.examTitles);
-      // 先从grade_data表获取符合考试条件的学生ID
-      const { data: gradeData, error: gradeError } = await supabase
-        .from("grade_data")
-=======
     // 如果有考试筛选，需要额外查询grade_data_new表来过滤
     if (filter?.examTitles && filter.examTitles.length > 0) {
       console.log("📊 应用考试筛选:", filter.examTitles);
       // 先从grade_data_new表获取符合考试条件的学生ID
       const { data: gradeData, error: gradeError } = await supabase
         .from("grade_data_new")
->>>>>>> 106cbd38
         .select("student_id")
         .in("exam_title", filter.examTitles);
 
@@ -415,13 +406,8 @@
   console.log("🚀 [新架构] 基于原始数据实时计算预警统计", filter);
 
   try {
-<<<<<<< HEAD
-    // 1. 构建成绩数据查询 - 使用grade_data表（宽表格式）
-    let gradesQuery = supabase.from("grade_data").select(`
-=======
     // 1. 构建成绩数据查询 - 使用grade_data_new表（宽表格式）
     let gradesQuery = supabase.from("grade_data_new").select(`
->>>>>>> 106cbd38
         student_id,
         name,
         class_name,
@@ -896,21 +882,12 @@
         query = query.in("students.class_name", filter.classNames);
       }
 
-<<<<<<< HEAD
-      // 如果有考试筛选，需要额外查询grade_data表来过滤学生ID
-      if (filter?.examTitles && filter.examTitles.length > 0) {
-        console.log("📊 主查询应用考试筛选:", filter.examTitles);
-        // 先从grade_data表获取符合考试条件的学生ID
-        const { data: gradeData, error: gradeError } = await supabase
-          .from("grade_data")
-=======
       // 如果有考试筛选，需要额外查询grade_data_new表来过滤学生ID
       if (filter?.examTitles && filter.examTitles.length > 0) {
         console.log("📊 主查询应用考试筛选:", filter.examTitles);
         // 先从grade_data_new表获取符合考试条件的学生ID
         const { data: gradeData, error: gradeError } = await supabase
           .from("grade_data_new")
->>>>>>> 106cbd38
           .select("student_id")
           .in("exam_title", filter.examTitles);
 
