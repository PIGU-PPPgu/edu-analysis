import {
  supabase,
  checkTableExists as supabaseCheckTableExists,
} from "@/integrations/supabase/client";
import { toast } from "sonner";
import type { ExamInfo } from "@/components/analysis/ImportReviewDialog";
import { requestCache } from "@/utils/cacheUtils";
import { convertWideToLongFormat } from "@/lib/gradeDataConverter";
import { matchStudent } from "@/utils/studentMatcher";
import {
  PERFORMANCE_CONFIG,
  getOptimalBatchSize,
  PerformanceMonitor,
} from "./performanceConfig";
import {
  analyzeCSVHeaders,
  convertWideToLongFormatEnhanced,
  generateMappingSuggestions,
  type FieldMapping,
} from "./intelligentFieldMapper";
import { enhancedStudentMatcher } from "./enhancedStudentMatcher";

// 分析维度选项
export const ANALYSIS_DIMENSIONS = [
  { id: "class_name", name: "班级" },
  { id: "subject", name: "科目" },
  { id: "exam_date", name: "考试时间" },
  { id: "exam_type", name: "考试类型" },
  { id: "teacher", name: "任课教师" },
  { id: "grade", name: "年级" },
  { id: "score_level", name: "分数段" },
  { id: "gender", name: "性别" },
];

// 分析指标选项
export const ANALYSIS_METRICS = [
  { id: "avg_score", name: "平均分" },
  { id: "pass_rate", name: "及格率" },
  { id: "excellence_rate", name: "优秀率" },
  { id: "min_score", name: "最低分" },
  { id: "max_score", name: "最高分" },
  { id: "student_count", name: "学生人数" },
  { id: "standard_deviation", name: "标准差" },
];

export interface GradeData {
  id?: string;
  student_id: string;
  name: string;
  class_name: string;
  exam_title: string;
  exam_type: string;
  exam_date: string;
  subject?: string;
  [key: string]: any;
}

export type MergeStrategy =
  | "replace"
  | "update"
  | "add_only"
  | "skip"
  | "append";

// 辅助方法: 检查表是否存在
async function checkTableExists(tableName: string): Promise<boolean> {
  try {
    // 尝试方法1: 使用SQL查询检查表是否存在
    const { data, error } = await supabase
      .from(tableName)
      .select("*", { count: "exact", head: true })
      .limit(1);

    // 如果没有错误，表存在
    if (!error) {
      return true;
    }

    // 特定的错误信息可能表示表不存在
    if (
      error.message &&
      (error.message.includes("does not exist") ||
        error.message.includes("不存在") ||
        error.message.includes("relation") ||
        error.message.includes("表"))
    ) {
      return false;
    }

    // 其他错误，可能是权限问题，尝试备用方法
    console.warn(`通过直接查询检查表 ${tableName} 失败:`, error);

    // 尝试方法2: 通过RPC函数检查
    try {
      const { data, error } = await supabase.rpc("table_exists", {
        table_name: tableName,
      });
      if (!error && data) {
        return data === true;
      }

      // 如果RPC失败，可能是函数不存在
      console.warn(`通过RPC检查表 ${tableName} 失败:`, error);
    } catch (rpcError) {
      console.warn(`RPC检查表 ${tableName} 失败:`, rpcError);
    }

    // 所有方法都失败，假设表不存在
    return false;
  } catch (e) {
    console.error(`检查表 ${tableName} 是否存在时出错:`, e);
    return false;
  }
}

/**
 * 安全查询函数 - 当表不存在或发生其他错误时返回空结果
 * @param tableName 表名
 * @param query 查询函数
 * @returns 查询结果
 */
const safeQuery = async (tableName: string, queryFn: () => Promise<any>) => {
  try {
    // 先检查表是否存在
    const tableExists = await checkTableExists(tableName);

    if (!tableExists) {
      console.warn(`表 ${tableName} 不存在，返回空结果`);
      return {
        data: [],
        error: new Error(`表 ${tableName} 不存在，请先执行迁移脚本创建所需表`),
      };
    }

    // 表存在，执行查询
    return await queryFn();
  } catch (error) {
    console.error(`查询表 ${tableName} 时发生错误:`, error);
    return { data: [], error };
  }
};

/**
 * 增强的学生匹配函数，使用智能匹配器
 */
const matchStudentEnhanced = async (studentInfo: {
  student_id?: string;
  name?: string;
  class_name?: string;
}): Promise<{
  matchedStudent: any | null;
  multipleMatches: boolean;
  matchType: "id" | "name_class" | "name" | "none";
  confidence: number;
  matchReason: string;
}> => {
  try {
    console.log(`🔍 匹配学生: ${JSON.stringify(studentInfo)}`);

    // 使用增强的学生匹配器
    const matchResult =
      await enhancedStudentMatcher.matchSingleStudent(studentInfo);

    // 转换匹配类型格式
    let legacyMatchType: "id" | "name_class" | "name" | "none";
    switch (matchResult.matchType) {
      case "exact_id":
        legacyMatchType = "id";
        break;
      case "exact_name":
      case "exact_class_name":
        legacyMatchType = "name_class";
        break;
      case "fuzzy_name":
      case "fuzzy_combined":
        legacyMatchType = "name";
        break;
      default:
        legacyMatchType = "none";
    }

    console.log(
      `✅ 匹配结果: ${matchResult.matchReason} (置信度: ${matchResult.confidence})`
    );

    return {
      matchedStudent: matchResult.matchedStudent,
      multipleMatches: matchResult.multipleMatches,
      matchType: legacyMatchType,
      confidence: matchResult.confidence,
      matchReason: matchResult.matchReason,
    };
  } catch (error) {
    console.error("❌ 增强学生匹配失败:", error);

    // 降级到原始匹配逻辑
    console.log("🔄 降级到原始匹配逻辑...");
    return await originalMatchStudent(studentInfo);
  }
};

// 原始的学生匹配函数（作为备用）
const originalMatchStudent = async (studentInfo: {
  student_id?: string;
  name?: string;
  class_name?: string;
}): Promise<{
  matchedStudent: any | null;
  multipleMatches: boolean;
  matchType: "id" | "name_class" | "name" | "none";
}> => {
  try {
    // 如果有学号，优先使用学号匹配
    if (studentInfo.student_id) {
      const { data } = await supabase
        .from("students")
        .select("*")
        .eq("student_id", studentInfo.student_id)
        .limit(1);

      if (data && data.length > 0) {
        return {
          matchedStudent: data[0],
          multipleMatches: false,
          matchType: "id",
        };
      }
    }

    // 如果有姓名和班级，使用姓名+班级匹配
    if (studentInfo.name && studentInfo.class_name) {
      const { data } = await supabase
        .from("students")
        .select("*")
        .eq("name", studentInfo.name)
        .eq("class_name", studentInfo.class_name);

      if (data && data.length > 0) {
        return {
          matchedStudent: data[0],
          multipleMatches: data.length > 1,
          matchType: "name_class",
        };
      }
    }

    // 如果只有姓名，尝试仅通过姓名匹配，但可能会有多个结果
    if (studentInfo.name) {
      const { data } = await supabase
        .from("students")
        .select("*")
        .eq("name", studentInfo.name);

      if (data && data.length > 0) {
        return {
          matchedStudent: data[0], // 返回第一个匹配的学生
          multipleMatches: data.length > 1,
          matchType: "name",
        };
      }
    }

    // 没有找到匹配的学生
    return {
      matchedStudent: null,
      multipleMatches: false,
      matchType: "none",
    };
  } catch (error) {
    console.error("匹配学生信息失败:", error);
    return {
      matchedStudent: null,
      multipleMatches: false,
      matchType: "none",
    };
  }
};

export const gradeAnalysisService = {
  /**
   * 保存考试数据，使用增强的学生匹配逻辑（批量优化版本）
   */
  async saveExamData(
    processedData: Record<string, any>[],
    examInfo: ExamInfo,
    mergeStrategy: MergeStrategy = "replace",
    options?: {
      examScope?: "class" | "grade";
      newStudentStrategy?: "create" | "ignore";
    }
  ) {
    try {
      if (!examInfo || !examInfo.title) {
        throw new Error("考试信息不完整，请提供有效的考试标题");
      }

      console.log(
        `[性能优化] 保存考试数据: ${examInfo.title}，合并策略: ${mergeStrategy}，数据量: ${processedData.length} 条`
      );
      const startTime = Date.now();

      // 确保考试记录存在
      const examId = await this.ensureExamExists(examInfo);

      if (!examId) {
        throw new Error("创建考试记录失败");
      }

      // 🚀 智能重复数据检测和处理
      console.log(`[智能检测] 检查考试 ${examId} 是否已有数据...`);
      const { data: existingData, error: checkError } = await supabase
<<<<<<< HEAD
        .from("grade_data")
=======
        .from("grade_data_new")
>>>>>>> 106cbd38
        .select("student_id, subject")
        .eq("exam_id", examId);

      if (checkError) {
        console.warn(`[智能检测] 检查重复数据失败: ${checkError.message}`);
      } else if (existingData && existingData.length > 0) {
        // 存在数据，根据策略处理
        console.log(`[智能检测] 发现考试已有 ${existingData.length} 条记录`);

        if (mergeStrategy === "skip") {
          console.log(`[智能检测] 使用跳过策略，不导入已存在的考试数据`);
          return {
            success: true,
            message: "考试数据已存在，根据策略跳过导入",
            examId,
          };
        }
      } else {
        console.log(`[智能检测] 未发现重复数据，可以安全导入`);
      }

      // 🚀 智能字段分析：分析CSV表头结构
      if (processedData.length > 0) {
        const headers = Object.keys(processedData[0]);
        console.log("[智能分析] 检测到的CSV表头:", headers);

        const headerAnalysis = analyzeCSVHeaders(headers);
        console.log("[智能分析] 表头分析结果:", {
          识别的科目: headerAnalysis.subjects,
          学生字段: headerAnalysis.studentFields.map((f) => f.originalField),
          置信度: headerAnalysis.confidence,
        });

        // 如果是宽表格格式（包含多个科目），使用增强转换
        if (
          headerAnalysis.subjects.length > 1 &&
          headerAnalysis.confidence > 0.7
        ) {
          console.log("[智能分析] 检测到宽表格格式，使用增强转换逻辑");

          // 转换宽表格为长表格
          const convertedData: Record<string, any>[] = [];

          processedData.forEach((row, index) => {
            try {
              // 修复：传递正确的参数，包括examInfo
              const result = convertWideToLongFormatEnhanced(
                row,
                headerAnalysis,
                {
                  title: examInfo.title,
                  type: examInfo.type,
                  date: examInfo.date,
                  exam_id: examId,
                }
              );
              convertedData.push(...result);
            } catch (error) {
              console.error(
                `[智能分析] 转换第 ${index + 1} 行数据失败:`,
                error
              );
            }
          });

          console.log(
            `[智能分析] 宽表格转换完成: ${processedData.length} 行原始数据 → ${convertedData.length} 行转换后数据`
          );
          console.log(
            `[智能分析] 转换效果: 平均每个学生生成 ${(convertedData.length / processedData.length).toFixed(1)} 条科目记录`
          );
          processedData = convertedData;
        }
      }

      // 已经包含完整的考试信息，不需要重复添加exam_id
      const gradeDataWithExamId = processedData;

      console.log(`[性能优化] 处理 ${gradeDataWithExamId.length} 条成绩数据`);

      // 根据不同的合并策略处理数据
      if (mergeStrategy === "replace") {
        // 🚀 性能优化：先删除旧数据，然后批量插入新数据
        console.log(`[性能优化] 使用replace策略，先删除旧数据再批量插入`);

        // 删除该考试的所有现有数据
        const { error: deleteError } = await supabase
<<<<<<< HEAD
          .from("grade_data")
=======
          .from("grade_data_new")
>>>>>>> 106cbd38
          .delete()
          .eq("exam_id", examId);

        if (deleteError) {
          console.error(`删除旧数据失败: ${deleteError.message}`);
          throw new Error(`删除旧数据失败: ${deleteError.message}`);
        }

        // 批量插入新数据
        const batchSize = 500; // 每批处理的记录数
        const batches = [];

        for (let i = 0; i < gradeDataWithExamId.length; i += batchSize) {
          batches.push(gradeDataWithExamId.slice(i, i + batchSize));
        }

        console.log(
          `[性能优化] 将数据分成 ${batches.length} 批进行插入，每批最多 ${batchSize} 条记录`
        );

        let totalInserted = 0;
        for (let i = 0; i < batches.length; i++) {
          const batch = batches[i];
          console.log(
            `[性能优化] 处理第 ${i + 1}/${batches.length} 批数据，共 ${batch.length} 条记录`
          );

          const { error: insertError } = await supabase
<<<<<<< HEAD
            .from("grade_data")
=======
            .from("grade_data_new")
>>>>>>> 106cbd38
            .insert(batch);

          if (insertError) {
            console.error(`批次 ${i + 1} 插入失败: `, insertError);
            throw insertError;
          }

          totalInserted += batch.length;
          console.log(
            `[性能优化] 批次 ${i + 1} 插入成功，累计插入 ${totalInserted}/${gradeDataWithExamId.length} 条记录`
          );
        }
      } else if (mergeStrategy === "update") {
        // 🚀 性能优化：使用Supabase的upsert功能进行批量更新/插入
        console.log(`[性能优化] 使用upsert策略批量处理数据`);

        const batchSize = 300; // 对于upsert，使用稍小的批次以避免超时
        const batches = [];

        for (let i = 0; i < gradeDataWithExamId.length; i += batchSize) {
          batches.push(gradeDataWithExamId.slice(i, i + batchSize));
        }

        console.log(
          `[性能优化] 将数据分成 ${batches.length} 批进行upsert，每批最多 ${batchSize} 条记录`
        );

        let totalUpserted = 0;
        for (let i = 0; i < batches.length; i++) {
          const batch = batches[i];
          console.log(
            `[性能优化] 处理第 ${i + 1}/${batches.length} 批数据，共 ${batch.length} 条记录`
          );

          // 修复：使用正确的约束字段 (exam_id, student_id, subject) 而不是 (exam_id, student_id)
          const { error: upsertError } = await supabase
<<<<<<< HEAD
            .from("grade_data")
=======
            .from("grade_data_new")
>>>>>>> 106cbd38
            .upsert(batch, {
              onConflict: "exam_id,student_id,subject", // 修改：包含subject字段，使不同学科成绩可以共存
              ignoreDuplicates: false,
            });

          if (upsertError) {
            console.error(`批次 ${i + 1} upsert失败: `, upsertError);

            // 尝试使用替代方案：如果upsert失败，尝试使用replace策略
            console.log(
              `[恢复策略] upsert失败，尝试使用replace策略作为备选方案...`
            );

            // 删除该考试的所有现有数据
            const { error: deleteError } = await supabase
<<<<<<< HEAD
              .from("grade_data")
=======
              .from("grade_data_new")
>>>>>>> 106cbd38
              .delete()
              .eq("exam_id", examId);

            if (deleteError) {
              console.error(`删除旧数据失败: ${deleteError.message}`);
              throw new Error(
                `更新数据失败，备选方案也失败: ${deleteError.message}`
              );
            }

            // 批量插入所有数据
            const { error: insertError } = await supabase
<<<<<<< HEAD
              .from("grade_data")
=======
              .from("grade_data_new")
>>>>>>> 106cbd38
              .insert(gradeDataWithExamId);

            if (insertError) {
              console.error(`备选方案插入失败: `, insertError);
              throw new Error(
                `更新数据失败，备选方案也失败: ${insertError.message}`
              );
            }

            console.log(
              `[恢复策略] 备选方案成功: 已删除旧数据并插入 ${gradeDataWithExamId.length} 条新记录`
            );
            totalUpserted = gradeDataWithExamId.length;
            break;
          }

          totalUpserted += batch.length;
          console.log(
            `[性能优化] 批次 ${i + 1} upsert成功，累计处理 ${totalUpserted}/${gradeDataWithExamId.length} 条记录`
          );
        }
      } else if (mergeStrategy === "append") {
        // 🚀 性能优化：仅插入新记录，忽略已存在的记录
        console.log(`[性能优化] 使用append策略批量插入新记录`);

        const batchSize = 500;
        const batches = [];

        for (let i = 0; i < gradeDataWithExamId.length; i += batchSize) {
          batches.push(gradeDataWithExamId.slice(i, i + batchSize));
        }

        console.log(
          `[性能优化] 将数据分成 ${batches.length} 批进行插入，每批最多 ${batchSize} 条记录`
        );

        let totalInserted = 0;
        for (let i = 0; i < batches.length; i++) {
          const batch = batches[i];
          console.log(
            `[性能优化] 处理第 ${i + 1}/${batches.length} 批数据，共 ${batch.length} 条记录`
          );

          // 使用upsert但设置ignoreDuplicates为true
          const { error: insertError } = await supabase
<<<<<<< HEAD
            .from("grade_data")
=======
            .from("grade_data_new")
>>>>>>> 106cbd38
            .upsert(batch, {
              onConflict: "exam_id,student_id,subject",
              ignoreDuplicates: true, // 忽略已存在的记录
            });

          if (insertError) {
            console.error(`批次 ${i + 1} 插入失败: `, insertError);
            throw insertError;
          }

          totalInserted += batch.length;
          console.log(
            `[性能优化] 批次 ${i + 1} 插入成功，累计插入 ${totalInserted}/${gradeDataWithExamId.length} 条记录`
          );
        }
      } else {
        throw new Error(`不支持的合并策略: ${mergeStrategy}`);
      }

      // 计算耗时
      const endTime = Date.now();
      const timeUsed = (endTime - startTime) / 1000;
      console.log(
        `[性能优化] 保存考试数据完成，耗时: ${timeUsed.toFixed(2)}秒`
      );

      return {
        success: true,
        message: `成功保存考试数据，共 ${gradeDataWithExamId.length} 条记录`,
        examId,
      };
    } catch (error: any) {
      console.error("保存成绩数据失败: ", error);
      return {
        success: false,
        message: `保存成绩数据失败: ${error.message || "未知错误"}`,
        error,
      };
    }
  },

  /**
   * 获取考试列表
   */
  async getExamList() {
    return requestCache.get("exams_list", async () => {
      return safeQuery("exams", async () => {
        const { data, error } = await supabase
          .from("exams")
          .select("id, title, type, date, subject, scope")
          .order("date", { ascending: false });

        if (error) throw error;

        return { data, error: null };
      });
    });
  },

  /**
   * 获取考试成绩数据
   */
  async getExamResults(examId: string) {
    return requestCache.get(`exam_results_${examId}`, async () => {
      return safeQuery("grade_data", async () => {
        const { data, error } = await supabase
<<<<<<< HEAD
          .from("grade_data")
=======
          .from("grade_data_new")
>>>>>>> 106cbd38
          .select("*")
          .eq("exam_id", examId);

        if (error) throw error;

        return { data, error: null };
      });
    });
  },

  /**
   * 获取学生历次成绩
   */
  async getStudentResults(studentId: string) {
    try {
      const { data, error } = await supabase
<<<<<<< HEAD
        .from("grade_data")
=======
        .from("grade_data_new")
>>>>>>> 106cbd38
        .select("*, exams!inner(id, title, type, date, subject, scope)")
        .eq("student_id", studentId)
        .order("exams.date", { ascending: false });

      if (error) throw error;

      return { data, error: null };
    } catch (error) {
      console.error("获取学生成绩失败:", error);
      return { data: [], error };
    }
  },

  /**
   * 分析考试数据
   */
  async analyzeExamData(examId: string) {
    try {
      // 调用 Edge Function 分析成绩数据
      const { data, error } = await supabase.functions.invoke(
        "analyze-grades",
        {
          body: { examId },
        }
      );

      if (error) throw error;

      return { data, error: null };
    } catch (error) {
      console.error("分析成绩数据失败:", error);
      return {
        data: null,
        error: error instanceof Error ? error : new Error("未知错误"),
      };
    }
  },

  /**
   * 使用AI分析成绩数据
   */
  async aiAnalyzeExamData(examData: any[], examInfo: any) {
    try {
      // 调用 AI 分析 Edge Function
      const { data, error } = await supabase.functions.invoke(
        "ai-grade-analysis",
        {
          body: {
            examData,
            examInfo,
          },
        }
      );

      if (error) throw error;

      return { data, error: null };
    } catch (error) {
      console.error("AI分析失败:", error);
      return {
        data: null,
        error: error instanceof Error ? error : new Error("AI分析发生错误"),
      };
    }
  },

  /**
   * 获取学生成绩趋势
   */
  async getStudentTrend(studentId: string, subjectFilter?: string[]) {
    try {
      let query = supabase
<<<<<<< HEAD
        .from("grade_data")
=======
        .from("grade_data_new")
>>>>>>> 106cbd38
        .select("*, exams!inner(id, title, type, date, subject, scope)")
        .eq("student_id", studentId)
        .order("exams.date", { ascending: true });

      if (subjectFilter && subjectFilter.length > 0) {
        query = query.in("subject", subjectFilter);
      }

      const { data, error } = await query;

      if (error) throw error;

      return { data, error: null };
    } catch (error) {
      console.error("获取学生成绩趋势失败:", error);
      return { data: [], error };
    }
  },

  /**
   * 班级排名分析
   */
  async getClassRanking(examId: string) {
    try {
      const { data, error } = await supabase
<<<<<<< HEAD
        .from("grade_data")
=======
        .from("grade_data_new")
>>>>>>> 106cbd38
        .select("*, exams!inner(*)")
        .eq("exam_id", examId);

      if (error) throw error;

      // 按班级分组并计算平均分
      const classData = data.reduce((acc: any, record) => {
        const className = record.class_name || "未知班级";

        if (!acc[className]) {
          acc[className] = {
            className,
            totalScore: 0,
            studentCount: 0,
            averageScore: 0,
            maxScore: 0,
            minScore: Infinity,
            passCount: 0,
          };
        }

        const score = record.total_score || 0;
        acc[className].totalScore += score;
        acc[className].studentCount += 1;
        acc[className].maxScore = Math.max(acc[className].maxScore, score);
        acc[className].minScore = Math.min(acc[className].minScore, score);

        // 使用动态及格线判断
        try {
          const { getPassScore } = require("@/services/passRateCalculator");
          const passScore = getPassScore(record.subject || "总分");
          if (score >= passScore) {
            acc[className].passCount += 1;
          }
        } catch (error) {
          // 回退到默认60分
          if (score >= 60) {
            acc[className].passCount += 1;
          }
        }

        return acc;
      }, {});

      // 计算平均分和及格率
      Object.values(classData).forEach((cls: any) => {
        cls.averageScore =
          cls.studentCount > 0 ? cls.totalScore / cls.studentCount : 0;
        cls.passRate =
          cls.studentCount > 0 ? cls.passCount / cls.studentCount : 0;

        // 修正最低分，如果还是Infinity说明没有数据
        if (cls.minScore === Infinity) {
          cls.minScore = 0;
        }
      });

      // 按平均分排序
      const rankingData = Object.values(classData).sort(
        (a: any, b: any) => b.averageScore - a.averageScore
      );

      return { data: rankingData, error: null };
    } catch (error) {
      console.error("获取班级排名失败:", error);
      return { data: [], error };
    }
  },

  /**
   * 获取学生排名情况
   */
  async getStudentRanking(examId: string, classFilter?: string) {
    try {
      let query = supabase
<<<<<<< HEAD
        .from("grade_data")
=======
        .from("grade_data_new")
>>>>>>> 106cbd38
        .select("*")
        .eq("exam_id", examId)
        .order("total_score", { ascending: false });

      if (classFilter) {
        query = query.eq("class_name", classFilter);
      }

      const { data, error } = await query;

      if (error) throw error;

      // 添加排名信息
      const rankedData = data.map((student, index) => ({
        ...student,
        rank: index + 1,
        rankPercentile: data.length > 0 ? (index + 1) / data.length : 0,
      }));

      return { data: rankedData, error: null };
    } catch (error) {
      console.error("获取学生排名失败:", error);
      return { data: [], error };
    }
  },

  /**
   * 获取学生进步情况分析
   */
  async getStudentProgress(studentId: string, limit = 5) {
    try {
      // 获取学生最近几次考试成绩
      const { data, error } = await supabase
<<<<<<< HEAD
        .from("grade_data")
=======
        .from("grade_data_new")
>>>>>>> 106cbd38
        .select("*, exams!inner(*)")
        .eq("student_id", studentId)
        .order("exams.date", { ascending: false })
        .limit(limit);

      if (error) throw error;

      if (!data || data.length <= 1) {
        return { data: { exams: [], progressData: {} }, error: null };
      }

      // 整理考试信息
      const exams = data.map((record) => ({
        id: record.exam_id,
        title: record.exams.title,
        date: record.exams.date,
        type: record.exams.type,
      }));

      // 计算进步情况
      const progressData: Record<string, any> = {};

      // 总分进步情况
      const totalScores = data.map((record) => ({
        examId: record.exam_id,
        score: record.total_score || 0,
        examTitle: record.exams.title,
        examDate: record.exams.date,
      }));

      if (totalScores.length >= 2) {
        progressData.totalScore = {
          current: totalScores[0].score,
          previous: totalScores[1].score,
          difference: totalScores[0].score - totalScores[1].score,
          percentChange:
            totalScores[1].score !== 0
              ? ((totalScores[0].score - totalScores[1].score) /
                  totalScores[1].score) *
                100
              : 0,
          trend: totalScores.map((item) => ({
            examId: item.examId,
            examTitle: item.examTitle,
            score: item.score,
            date: item.examDate,
          })),
        };
      }

      // 分析各科目进步情况
      // 需要确保数据中有科目字段，这里假设存储在metadata中
      const subjects = new Set<string>();

      // 首先找出所有科目
      data.forEach((record) => {
        if (record.metadata) {
          Object.keys(record.metadata).forEach((key) => {
            if (key.endsWith("_score")) {
              subjects.add(key.replace("_score", ""));
            }
          });
        }
      });

      // 然后分析每个科目的进步情况
      subjects.forEach((subject) => {
        const fieldName = `${subject}_score`;
        const subjectScores = data
          .filter(
            (record) =>
              record.metadata && record.metadata[fieldName] !== undefined
          )
          .map((record) => ({
            examId: record.exam_id,
            score: record.metadata[fieldName],
            examTitle: record.exams.title,
            examDate: record.exams.date,
          }));

        if (subjectScores.length >= 2) {
          progressData[subject] = {
            current: subjectScores[0].score,
            previous: subjectScores[1].score,
            difference: subjectScores[0].score - subjectScores[1].score,
            percentChange:
              subjectScores[1].score !== 0
                ? ((subjectScores[0].score - subjectScores[1].score) /
                    subjectScores[1].score) *
                  100
                : 0,
            trend: subjectScores.map((item) => ({
              examId: item.examId,
              examTitle: item.examTitle,
              score: item.score,
              date: item.examDate,
            })),
          };
        }
      });

      return {
        data: {
          exams,
          progressData,
        },
        error: null,
      };
    } catch (error) {
      console.error("获取学生进步情况失败:", error);
      return { data: null, error };
    }
  },

  /**
   * 创建成绩标签
   */
  async createTag(name: string, description?: string, color?: string) {
    try {
      // 首先检查表是否存在
      const { data: tables, error: tableCheckError } = await supabase
        .from("information_schema.tables")
        .select("table_name")
        .eq("table_name", "grade_tags")
        .eq("table_schema", "public");

      if (tableCheckError) throw tableCheckError;

      if (!tables || tables.length === 0) {
        console.error("grade_tags表不存在，请先创建表");
        return {
          data: null,
          error: new Error("grade_tags表不存在，请先执行迁移脚本创建所需表"),
        };
      }

      const { data, error } = await supabase
        .from("grade_tags")
        .insert([{ name, description, color }])
        .select();

      if (error) throw error;

      return { data: data?.[0], error: null };
    } catch (error) {
      console.error("创建标签失败:", error);
      return { data: null, error };
    }
  },

  /**
   * 获取标签列表
   */
  async getTags() {
    try {
      // 首先检查表是否存在
      const { data: tables, error: tableCheckError } = await supabase
        .from("information_schema.tables")
        .select("table_name")
        .eq("table_name", "grade_tags")
        .eq("table_schema", "public");

      if (tableCheckError) throw tableCheckError;

      if (!tables || tables.length === 0) {
        console.warn("grade_tags表不存在");
        return { data: [], error: null };
      }

      const { data, error } = await supabase
        .from("grade_tags")
        .select("*")
        .order("name");

      if (error) throw error;

      return { data, error: null };
    } catch (error) {
      console.error("获取标签列表失败:", error);
      return { data: [], error };
    }
  },

  /**
   * 为成绩添加标签
   */
  async addTagToGradeData(gradeDataId: string, tagId: string) {
    try {
      // 首先检查表是否存在
      const { data: tables, error: tableCheckError } = await supabase
        .from("information_schema.tables")
        .select("table_name")
        .eq("table_name", "grade_data_tags")
        .eq("table_schema", "public");

      if (tableCheckError) throw tableCheckError;

      if (!tables || tables.length === 0) {
        console.error("grade_data_tags表不存在");
        return {
          data: null,
          error: new Error(
            "grade_data_tags表不存在，请先执行迁移脚本创建所需表"
          ),
        };
      }

      const { data, error } = await supabase
        .from("grade_data_tags")
        .insert([{ grade_id: gradeDataId, tag_id: tagId }])
        .select();

      if (error) throw error;

      return { data: data?.[0], error: null };
    } catch (error) {
      console.error("添加标签失败:", error);
      return { data: null, error };
    }
  },

  /**
   * 从成绩中移除标签
   */
  async removeTagFromGradeData(gradeDataId: string, tagId: string) {
    try {
      // 首先检查表是否存在
      const { data: tables, error: tableCheckError } = await supabase
        .from("information_schema.tables")
        .select("table_name")
        .eq("table_name", "grade_data_tags")
        .eq("table_schema", "public");

      if (tableCheckError) throw tableCheckError;

      if (!tables || tables.length === 0) {
        console.warn("grade_data_tags表不存在");
        return { success: true, error: null };
      }

      const { data, error } = await supabase
        .from("grade_data_tags")
        .delete()
        .eq("grade_id", gradeDataId)
        .eq("tag_id", tagId);

      if (error) throw error;

      return { success: true, error: null };
    } catch (error) {
      console.error("移除标签失败:", error);
      return { success: false, error };
    }
  },

  /**
   * 获取带有特定标签的成绩数据
   */
  async getGradesByTag(tagId: string) {
    try {
      // 首先检查表是否存在
      const { data: tables, error: tableCheckError } = await supabase
        .from("information_schema.tables")
        .select("table_name")
        .eq("table_name", "grade_data_tags")
        .eq("table_schema", "public");

      if (tableCheckError) throw tableCheckError;

      if (!tables || tables.length === 0) {
        console.warn("grade_data_tags表不存在");
        return { data: [], error: null };
      }

      const { data, error } = await supabase
        .from("grade_data_tags")
        .select("grade_id")
        .eq("tag_id", tagId);

      if (error) throw error;

      if (!data || data.length === 0) {
        return { data: [], error: null };
      }

      const gradeIds = data.map((item) => item.grade_id);

      const { data: gradeData, error: gradeError } = await supabase
<<<<<<< HEAD
        .from("grade_data")
=======
        .from("grade_data_new")
>>>>>>> 106cbd38
        .select("*, exams!inner(*)")
        .in("id", gradeIds);

      if (gradeError) throw gradeError;

      return { data: gradeData, error: null };
    } catch (error) {
      console.error("获取标签成绩数据失败:", error);
      return { data: [], error };
    }
  },

  /**
   * 班级成绩对比
   */
  async compareClassPerformance(examId: string, classNames: string[]) {
    try {
      if (!classNames || classNames.length === 0) {
        return { data: [], error: null };
      }

      const { data, error } = await supabase
<<<<<<< HEAD
        .from("grade_data")
=======
        .from("grade_data_new")
>>>>>>> 106cbd38
        .select("*, exams!inner(*)")
        .eq("exam_id", examId)
        .in("class_name", classNames);

      if (error) throw error;

      // 按班级分组并计算统计数据
      const classStats = classNames.map((className) => {
        const classData = data.filter((item) => item.class_name === className);
        const scores = classData.map((item) => item.total_score || 0);

        if (scores.length === 0) {
          return {
            className,
            averageScore: 0,
            maxScore: 0,
            minScore: 0,
            passRate: 0,
            studentCount: 0,
          };
        }

        const sum = scores.reduce((a, b) => a + b, 0);
        const average = sum / scores.length;
        const max = Math.max(...scores);
        const min = Math.min(...scores);
        // 使用动态及格线计算及格率
        let passCount;
        try {
          const { getPassScore } = require("@/services/passRateCalculator");
          const passScore = getPassScore("总分");
          passCount = scores.filter((score) => score >= passScore).length;
        } catch (error) {
          // 回退到默认60分
          passCount = scores.filter((score) => score >= 60).length;
        }
        const passRate = scores.length > 0 ? passCount / scores.length : 0;

        return {
          className,
          averageScore: average,
          maxScore: max,
          minScore: min,
          passRate,
          studentCount: scores.length,
        };
      });

      return { data: classStats, error: null };
    } catch (error) {
      console.error("比较班级表现失败:", error);
      return { data: [], error };
    }
  },

  /**
   * 导出分析报告
   */
  async exportAnalysisReport(examId: string) {
    try {
      // 获取考试信息
      const { data: examData, error: examError } = await supabase
        .from("exams")
        .select("*")
        .eq("id", examId)
        .single();

      if (examError) throw examError;

      // 获取考试成绩数据
      const { data: gradeData, error: gradeError } = await supabase
<<<<<<< HEAD
        .from("grade_data")
=======
        .from("grade_data_new")
>>>>>>> 106cbd38
        .select("*")
        .eq("exam_id", examId);

      if (gradeError) throw gradeError;

      // 获取班级排名
      const { data: classRanking, error: rankingError } =
        await this.getClassRanking(examId);

      if (rankingError) throw rankingError;

      // 生成报告内容
      const reportContent = {
        examInfo: examData,
        gradeData,
        classRanking,
        timestamp: new Date().toISOString(),
      };

      return { data: reportContent, error: null };
    } catch (error) {
      console.error("导出分析报告失败:", error);
      return { data: null, error };
    }
  },

  /**
   * 初始化数据库表
   * 创建成绩分析系统所需的所有数据表
   */
  async initializeTables() {
    try {
      console.log("开始初始化成绩分析系统所需的数据表...");

      // 创建考试表SQL
      const createExamsTableSQL = `
      CREATE TABLE IF NOT EXISTS exams (
        id UUID PRIMARY KEY DEFAULT gen_random_uuid(),
        title TEXT NOT NULL,
        type TEXT NOT NULL,
        date DATE,
        subject TEXT,
        created_at TIMESTAMP WITH TIME ZONE DEFAULT now(),
        updated_at TIMESTAMP WITH TIME ZONE DEFAULT now()
      );`;

      // 创建成绩数据表SQL
      const createGradeDataTableSQL = `
      CREATE TABLE IF NOT EXISTS grade_data (
        id UUID PRIMARY KEY DEFAULT gen_random_uuid(),
        exam_id UUID NOT NULL REFERENCES exams(id) ON DELETE CASCADE,
        student_id TEXT NOT NULL,
        name TEXT,
        class_name TEXT,
        subject TEXT,
        total_score NUMERIC,
        exam_date DATE,
        exam_type TEXT,
        exam_title TEXT,
        metadata JSONB,
        created_at TIMESTAMP WITH TIME ZONE DEFAULT now(),
        updated_at TIMESTAMP WITH TIME ZONE DEFAULT now(),
        UNIQUE(exam_id, student_id)
      );`;

      // 创建学生表SQL
      const createStudentsTableSQL = `
      CREATE TABLE IF NOT EXISTS students (
        id UUID PRIMARY KEY DEFAULT gen_random_uuid(),
        student_id TEXT NOT NULL UNIQUE,
        name TEXT NOT NULL,
        class_name TEXT,
        grade TEXT,
        school_id TEXT,
        gender TEXT,
        birth_date DATE,
        contact_info JSONB,
        metadata JSONB,
        created_at TIMESTAMP WITH TIME ZONE DEFAULT now(),
        updated_at TIMESTAMP WITH TIME ZONE DEFAULT now()
      );
      
      -- 创建RLS策略
      ALTER TABLE students ENABLE ROW LEVEL SECURITY;
      
      -- 创建自动更新时间戳触发器
      CREATE OR REPLACE FUNCTION update_timestamp()
      RETURNS TRIGGER AS $$
      BEGIN
        NEW.updated_at = now();
        RETURN NEW;
      END;
      $$ LANGUAGE plpgsql;
      
      CREATE TRIGGER update_students_timestamp
      BEFORE UPDATE ON students
      FOR EACH ROW EXECUTE PROCEDURE update_timestamp();
      `;

      // 创建成绩标签表SQL
      const createGradeTagsTableSQL = `
      CREATE TABLE IF NOT EXISTS grade_tags (
        id UUID PRIMARY KEY DEFAULT gen_random_uuid(),
        name TEXT NOT NULL,
        description TEXT,
        color TEXT DEFAULT 'bg-blue-500',
        created_at TIMESTAMP WITH TIME ZONE DEFAULT now(),
        updated_at TIMESTAMP WITH TIME ZONE DEFAULT now()
      );`;

      // 创建成绩数据和标签的关联表SQL
      const createGradeDataTagsTableSQL = `
      CREATE TABLE IF NOT EXISTS grade_data_tags (
        id UUID PRIMARY KEY DEFAULT gen_random_uuid(),
        grade_id UUID NOT NULL,
        tag_id UUID NOT NULL,
        created_at TIMESTAMP WITH TIME ZONE DEFAULT now(),
        CONSTRAINT grade_data_tags_grade_id_tag_id_key UNIQUE (grade_id, tag_id),
        CONSTRAINT grade_data_tags_grade_id_fkey FOREIGN KEY (grade_id) REFERENCES grade_data(id) ON DELETE CASCADE,
        CONSTRAINT grade_data_tags_tag_id_fkey FOREIGN KEY (tag_id) REFERENCES grade_tags(id) ON DELETE CASCADE
      );`;

      // 执行SQL创建表
      // 尝试执行创建表SQL
      const executeSQL = async (sql: string, description: string) => {
        try {
          console.log(`执行${description}...`);

          // 首先尝试使用 exec_sql RPC 函数
          try {
            const { error } = await supabase.rpc("exec_sql", {
              sql_query: sql,
            });

            // 如果没有错误，执行成功
            if (!error) {
              console.log(`${description}通过RPC执行成功`);
              return { success: true };
            }

            // 如果是"函数不存在"的错误，尝试其他方法
            if (
              error.message &&
              error.message.includes("function") &&
              error.message.includes("not exist")
            ) {
              console.warn(`exec_sql RPC 函数不存在，尝试其他方法...`);
              // 继续后面的代码尝试其他方法
            } else {
              // 其他类型的错误
              console.error(`执行${description}失败:`, error);
              return { success: false, error };
            }
          } catch (rpcError) {
            console.warn(`通过RPC执行${description}时出错:`, rpcError);
            // 继续后面的代码尝试其他方法
          }

          // 使用一个组装的解决方案：使用SQL注释来尝试创建表
          // 这种方法是不完美的，但在某些有限的权限环境中可能能工作
          try {
            // 我们在表名前添加注释，尝试通过注释执行SQL
            // 这取决于Supabase如何处理SQL查询的方式
            // 如果这样不行，我们只能提示用户手动执行SQL
            const commentPrefix = `-- ${Math.random().toString(36).substring(2, 15)}`;
            const { count, error } = await supabase
              .from("_dummy")
              .select("*")
              .eq("create_table_sql", sql)
              .limit(1);

            if (error) {
              // 如果错误，提示用户手动执行SQL
              console.warn(`无法自动创建表，需要手动执行SQL`);
              return {
                success: false,
                needsManualExecution: true,
                sql,
                description,
                message: "需要在Supabase控制台手动执行SQL",
              };
            }
          } catch (error) {
            console.warn(`创建表的备用方法也失败:`, error);
          }

          // 如果前面的方法都失败了，我们检查表是否已经存在
          // 如果表存在，我们认为创建成功
          const tableName = sql.match(/CREATE TABLE IF NOT EXISTS (\w+)/i)?.[1];

          if (tableName) {
            const exists = await checkTableExists(tableName);
            if (exists) {
              console.log(`表 ${tableName} 已存在，认为创建成功`);
              return { success: true };
            }
          }

          // 所有方法都失败，提示用户手动执行SQL
          return {
            success: false,
            needsManualExecution: true,
            sql,
            description,
            message: "需要在Supabase控制台手动执行SQL",
          };
        } catch (error) {
          console.error(`执行${description}时发生意外错误:`, error);
          return { success: false, error };
        }
      };

      // 尝试创建表
      const results = await Promise.all([
        executeSQL(createExamsTableSQL, "创建考试表"),
        executeSQL(createGradeDataTableSQL, "创建成绩数据表"),
        executeSQL(createStudentsTableSQL, "创建学生表"),
        executeSQL(createGradeTagsTableSQL, "创建成绩标签表"),
        executeSQL(createGradeDataTagsTableSQL, "创建成绩数据标签关联表"),
      ]);

      // 检查是否有任何错误
      const errors = results.filter((result) => !result.success);

      if (errors.length > 0) {
        console.error("初始化数据库表过程中发生错误:", errors);

        // 收集需要手动执行的SQL
        const manualSqlScripts = results
          .filter((result) => result.needsManualExecution)
          .map((result) => `-- ${result.description}\n${result.sql}`)
          .join("\n\n");

        if (manualSqlScripts) {
          return {
            success: false,
            errors,
            manualSqlScripts,
            message:
              "无法自动创建数据库表。请在Supabase管理面板中手动执行以下SQL脚本：",
            needsManualExecution: true,
          };
        }

        return {
          success: false,
          errors,
          message:
            "无法自动创建数据库表。请在Supabase管理面板中手动执行SQL脚本。",
        };
      }

      // 再次检查所有需要的表是否存在
      const tablesExist = await Promise.all([
        checkTableExists("exams"),
        checkTableExists("grade_data"),
        checkTableExists("students"),
        checkTableExists("grade_tags"),
        checkTableExists("grade_data_tags"),
      ]);

      if (tablesExist.every(Boolean)) {
        return { success: true, message: "数据库表初始化成功" };
      } else {
        const missingTables = [
          "exams",
          "grade_data",
          "students",
          "grade_tags",
          "grade_data_tags",
        ].filter((_, index) => !tablesExist[index]);

        return {
          success: false,
          message: `初始化后检查表发现以下表仍不存在: ${missingTables.join(", ")}`,
          missingTables,
        };
      }
    } catch (error) {
      console.error("初始化数据库表失败:", error);
      return {
        success: false,
        error,
        message: "初始化数据库表失败，请手动执行SQL脚本。",
      };
    }
  },

  /**
   * 检查并修复学生表 - 简化健壮版本
   */
  async checkAndFixStudentsTable() {
    console.log("检查学生表结构");
    try {
      // 简单检查表是否存在
      const { data, error } = await supabase
        .from("students")
        .select("student_id")
        .limit(1);

      if (error) {
        console.warn("学生表检查失败:", error.message);
        return { success: false, error };
      }

      return { success: true };
    } catch (error) {
      console.error("检查学生表出错:", error);
      return { success: false, error };
    }
  },

  /**
   * 检查并修复成绩数据表 - 简化健壮版本
   */
  async checkAndFixGradeDataTable() {
    console.log("检查成绩数据表结构");
    try {
      // 简单检查表是否存在
      const { data, error } = await supabase
<<<<<<< HEAD
        .from("grade_data")
=======
        .from("grade_data_new")
>>>>>>> 106cbd38
        .select("id, exam_id")
        .limit(1);

      if (error) {
        console.warn("成绩数据表检查失败:", error.message);

        // 尝试通过RPC调用检查字段
        try {
          // 检查是否存在我们的RPC函数
          const { data: rpcData, error: rpcError } = await supabase.rpc(
            "get_exam_analysis",
            { p_exam_id: "00000000-0000-0000-0000-000000000000" }
          );

          if (!rpcError) {
            console.log("通过RPC检查: 成功, 检查通过");
            return { success: true };
          }

          console.warn("RPC检查失败:", rpcError);
        } catch (rpcError) {
          console.warn("检查RPC函数出错:", rpcError);
        }

        return { success: false, error };
      }

      return { success: true };
    } catch (error) {
      console.error("检查成绩数据表出错:", error);
      return { success: false, error };
    }
  },

  /**
   * 检查并创建学生表
   * 如果表不存在，则创建它
   */
  async ensureStudentsTableExists() {
    try {
      // 检查表是否存在
      const tableExists = await checkTableExists("students");

      if (tableExists) {
        console.log("学生表已存在，检查字段完整性");
        return await this.checkAndFixStudentsTable();
      }

      // 创建更完整的学生表SQL，包括所有必要的字段
      const createStudentsTableSQL = `
      CREATE TABLE IF NOT EXISTS students (
        id UUID PRIMARY KEY DEFAULT gen_random_uuid(),
        student_id TEXT NOT NULL UNIQUE,
        name TEXT NOT NULL,
        class_name TEXT,
        grade TEXT,
        school_id TEXT,
        gender TEXT,
        birth_date DATE,
        contact_info JSONB DEFAULT '{}'::jsonb,
        metadata JSONB DEFAULT '{}'::jsonb,
        created_at TIMESTAMP WITH TIME ZONE DEFAULT now(),
        updated_at TIMESTAMP WITH TIME ZONE DEFAULT now()
      );
      
      -- 创建RLS策略
      ALTER TABLE students ENABLE ROW LEVEL SECURITY;
      
      -- 默认RLS策略: 允许所有授权用户读取
      CREATE POLICY "允许授权用户读取学生信息" ON students FOR SELECT USING (auth.role() = 'authenticated');
      
      -- 创建自动更新时间戳触发器
      CREATE OR REPLACE FUNCTION update_timestamp()
      RETURNS TRIGGER AS $$
      BEGIN
        NEW.updated_at = now();
        RETURN NEW;
      END;
      $$ LANGUAGE plpgsql;
      
      DROP TRIGGER IF EXISTS update_students_timestamp ON students;
      CREATE TRIGGER update_students_timestamp
      BEFORE UPDATE ON students
      FOR EACH ROW EXECUTE PROCEDURE update_timestamp();
      `;

      // 尝试执行SQL
      try {
        const { error } = await supabase.rpc("exec_sql", {
          sql_query: createStudentsTableSQL,
        });
        if (error) {
          console.error("创建学生表失败:", error);
          return {
            success: false,
            error,
            message: "创建学生表失败，请在Supabase控制台手动执行SQL脚本。",
            sql: createStudentsTableSQL,
          };
        }

        // 检查表是否真的创建成功
        const tableCreated = await checkTableExists("students");
        if (tableCreated) {
          console.log("学生表创建成功");
          return { success: true, message: "学生表创建成功" };
        } else {
          return {
            success: false,
            message: "尝试创建学生表，但表仍不存在",
            sql: createStudentsTableSQL,
          };
        }
      } catch (rpcError) {
        console.error("RPC执行创建学生表失败:", rpcError);

        // 尝试直接使用SQL方法
        try {
          // 尝试使用直接查询创建表 - 注意这可能不起作用，取决于Supabase权限
          console.log("尝试使用替代方法创建学生表...");
          return {
            success: false,
            message:
              "无法自动创建学生表。请在Supabase控制台手动执行以下SQL脚本:",
            sql: createStudentsTableSQL,
          };
        } catch (directError) {
          console.error("替代方法创建学生表失败:", directError);
          return {
            success: false,
            error: directError,
            message: "创建学生表失败。请在Supabase控制台手动执行SQL脚本。",
            sql: createStudentsTableSQL,
          };
        }
      }
    } catch (error) {
      console.error("检查/创建学生表失败:", error);
      return {
        success: false,
        error,
        message: "学生表检查/创建过程中出错。",
      };
    }
  },

  /**
   * 获取交叉分析数据
   * @param rowDimension 行维度
   * @param colDimension 列维度
   * @param metric 分析指标
   */
  getCrossDimensionData: async (
    rowDimension: string,
    colDimension: string,
    metric: string
  ) => {
    try {
      // 构建查询参数
      const params = new URLSearchParams({
        row_dimension: rowDimension,
        col_dimension: colDimension,
        metric: metric,
      });

      // 使用Supabase函数获取数据
      const { data, error } = await supabase.functions.invoke("analyze-data", {
        body: {
          row_dimension: rowDimension,
          col_dimension: colDimension,
          metric: metric,
        },
      });

      if (error) {
        console.error("调用交叉分析API失败:", error);
        throw new Error("获取交叉维度分析数据失败");
      }

      return data;
    } catch (error) {
      console.error("获取交叉维度分析数据失败:", error);
      throw new Error("获取交叉维度分析数据失败");
    }
  },

  // 尝试初始化或验证数据库
  async initializeDatabase() {
    // 检查所有必要的表是否存在
    const [examsExists, gradeDataExists, studentsExists] = await Promise.all([
      checkTableExists("exams"),
      checkTableExists("grade_data"),
      checkTableExists("students"),
    ]);

    const missingTables = [];
    if (!examsExists) missingTables.push("exams");
    if (!gradeDataExists) missingTables.push("grade_data");
    if (!studentsExists) missingTables.push("students");

    // 如果有缺失的表，尝试创建它们
    if (missingTables.length > 0) {
      console.warn(`发现缺失的表: ${missingTables.join(", ")}`);
      const result = await this.initializeTables();

      if (!result.success) {
        // 显示给用户缺少表的警告
        toast.error("数据库表缺失", {
          description: `系统检测到以下表不存在: ${missingTables.join(", ")}。这可能导致数据导入失败。请联系管理员。`,
        });
        return result;
      }

      return { success: true, createdTables: missingTables };
    }

    // 如果students表存在，检查并修复其结构
    if (studentsExists) {
      try {
        // 静默检查学生表结构并尝试自动修复
        const tableCheck = await this.checkAndFixStudentsTable();

        if (!tableCheck.success) {
          console.warn("学生表结构有问题:", tableCheck.message);
          // 此处只记录问题，不中断流程，让后续步骤决定是否需要处理
          return {
            success: true,
            message: "所有必要的表都已存在，但学生表结构可能需要修复",
            studentsTableNeedsRepair: true,
            repairInfo: tableCheck,
          };
        }
      } catch (error) {
        console.error("检查学生表结构失败:", error);
        // 仍然返回成功，但标记可能存在问题
        return {
          success: true,
          message: "所有必要的表都已存在，但检查学生表结构时发生错误",
          studentsTableCheckError: true,
          error,
        };
      }
    }

    return { success: true, message: "所有必要的表都已存在且结构正确" };
  },

  /**
   * 检查并修复exams表，确保scope字段存在
   */
  async checkAndFixExamsTable() {
    console.log("开始检查考试表结构...");

    try {
      // 检查考试表是否存在
      const tableExists = await checkTableExists("exams");
      if (!tableExists) {
        console.log("考试表不存在，需要创建");
        return {
          success: false,
          message: "考试表不存在，请先初始化数据库",
          sql: `
          CREATE TABLE IF NOT EXISTS exams (
            id UUID PRIMARY KEY DEFAULT gen_random_uuid(),
            title TEXT NOT NULL,
            type TEXT NOT NULL,
            date DATE,
            subject TEXT,
            scope TEXT DEFAULT 'class' NOT NULL,
            created_at TIMESTAMP WITH TIME ZONE DEFAULT now(),
            updated_at TIMESTAMP WITH TIME ZONE DEFAULT now(),
            created_by UUID REFERENCES auth.users(id)
          );
          `,
        };
      }

      // 标记字段是否已经验证存在
      let scopeColumnExists = false;

      // 方法1: 尝试使用RPC函数检查
      try {
        const { data: columnInfo, error: columnError } = await supabase.rpc(
          "has_column",
          {
            table_name: "exams",
            column_name: "scope",
          }
        );

        if (!columnError && columnInfo === true) {
          console.log("使用RPC确认scope字段已存在");
          scopeColumnExists = true;
        }
      } catch (rpcError) {
        console.log("RPC函数不存在或调用失败，尝试备选方法");
      }

      // 方法2: 如果RPC失败，尝试直接查询信息模式
      if (!scopeColumnExists) {
        try {
          const { data, error } = await supabase
            .from("information_schema.columns")
            .select("column_name")
            .eq("table_name", "exams")
            .eq("column_name", "scope")
            .eq("table_schema", "public");

          if (!error && data && data.length > 0) {
            console.log("通过information_schema确认scope字段已存在");
            scopeColumnExists = true;
          }
        } catch (queryError) {
          console.log("information_schema查询失败，尝试最后方法");
        }
      }

      // 方法3: 如果前两种方法都失败，尝试直接执行添加列，并通过错误判断列是否存在
      if (!scopeColumnExists) {
        try {
          // 尝试执行添加列的SQL
          const { data, error } = await supabase.rpc("exec_sql", {
            sql_query: `ALTER TABLE exams ADD COLUMN scope TEXT DEFAULT 'class' NOT NULL;`,
          });

          // 如果没有错误，说明列成功添加
          if (!error) {
            console.log("成功添加scope字段到exams表");
            return {
              success: true,
              message: "成功添加scope字段到exams表",
              modified: true,
            };
          }

          // 如果错误是"列已存在"，实际上是成功的情况
          if (
            error &&
            error.message &&
            (error.message.includes("already exists") ||
              error.code === "42701" ||
              error.message.includes("已经存在"))
          ) {
            console.log("根据错误信息判断scope字段已存在");
            scopeColumnExists = true;
          } else {
            // 其他错误情况
            throw error;
          }
        } catch (execError) {
          console.error("尝试添加列失败，无法确定列是否存在:", execError);
        }
      }

      // 如果通过任何方法确认列已存在
      if (scopeColumnExists) {
        console.log("考试表结构检查完成，scope字段已存在");
        return { success: true, message: "考试表结构正常" };
      }

      // 如果到这里，说明所有自动方法都失败了，提供SQL脚本供手动执行
      console.warn("无法确认或添加scope字段，需要手动执行SQL");
      return {
        success: false,
        message: "考试表缺少scope字段，自动修复失败",
        sql: `
        -- 添加scope字段到exams表
        DO $$
        BEGIN
          BEGIN
            ALTER TABLE exams ADD COLUMN scope TEXT DEFAULT 'class' NOT NULL;
            RAISE NOTICE 'scope字段已添加';
          EXCEPTION WHEN duplicate_column THEN
            RAISE NOTICE 'scope字段已存在，无需添加';
          END;
        END $$;
        `,
      };
    } catch (error) {
      console.error("检查考试表结构失败:", error);
      return {
        success: false,
        message: `检查考试表结构时出错: ${error instanceof Error ? error.message : "未知错误"}`,
      };
    }
  },

  /**
   * 修复grade_data表添加exam_scope字段
   */
  async fixGradeDataTable() {
    try {
      console.log("正在检查grade_data表是否需要修复...");

      // 首先检查表是否存在
      const tableExists = await checkTableExists("grade_data");
      if (!tableExists) {
        console.log("grade_data表不存在，需要创建");
        return {
          success: false,
          message: "grade_data表不存在，请先初始化数据库",
          needsCreation: true,
        };
      }

      // 标记字段是否已经验证存在
      let examScopeColumnExists = false;

      // 方法1: 尝试使用RPC函数检查
      try {
        const { data: hasExamScopeColumn, error: checkError } =
          await supabase.rpc("has_column", {
            table_name: "grade_data",
            column_name: "exam_scope",
          });

        if (!checkError && hasExamScopeColumn === true) {
          console.log("使用RPC确认exam_scope字段已存在");
          examScopeColumnExists = true;
        }
      } catch (rpcError) {
        console.log("RPC函数不存在或调用失败，尝试备选方法");
      }

      // 方法2: 如果RPC失败，尝试直接查询信息模式
      if (!examScopeColumnExists) {
        try {
          const { data, error } = await supabase
            .from("information_schema.columns")
            .select("column_name")
            .eq("table_name", "grade_data")
            .eq("column_name", "exam_scope")
            .eq("table_schema", "public");

          if (!error && data && data.length > 0) {
            console.log("通过information_schema确认exam_scope字段已存在");
            examScopeColumnExists = true;
          }
        } catch (queryError) {
          console.log("information_schema查询失败，尝试最后方法");
        }
      }

      // 方法3: 如果前两种方法都失败，尝试直接执行添加列，并通过错误判断列是否存在
      if (!examScopeColumnExists) {
        try {
          // 尝试执行添加列的SQL
          const addColumnSQL = `
            ALTER TABLE grade_data ADD COLUMN exam_scope TEXT DEFAULT 'class';
            COMMENT ON COLUMN grade_data.exam_scope IS '考试范围，继承自exams表';
          `;

          const { data, error } = await supabase.rpc("exec_sql", {
            sql_query: addColumnSQL,
          });

          // 如果没有错误，说明列成功添加
          if (!error) {
            console.log("成功添加exam_scope字段");
            return { success: true, modified: true };
          }

          // 如果错误是"列已存在"，实际上是成功的情况
          if (
            error &&
            error.message &&
            (error.message.includes("already exists") ||
              error.code === "42701" ||
              error.message.includes("已经存在"))
          ) {
            console.log("根据错误信息判断exam_scope字段已存在");
            examScopeColumnExists = true;
          } else {
            // 其他错误情况，记录详细信息
            console.error("添加exam_scope字段错误:", error);

            // 检查一下错误是否包含额外信息
            if (error.details) {
              console.error("错误详情:", error.details);
            }
            if (error.hint) {
              console.error("错误提示:", error.hint);
            }

            // 尝试一下另一种更直接的方式添加列
            try {
              const { data: directData, error: directError } = await supabase
<<<<<<< HEAD
                .from("grade_data")
=======
                .from("grade_data_new")
>>>>>>> 106cbd38
                .select("count(*)")
                .limit(1);

              if (!directError) {
                // 表存在且可以访问，但可能无法修改结构
                return {
                  success: false,
                  message: "无法自动添加exam_scope字段，请手动执行SQL",
                  sql: addColumnSQL,
                };
              }
            } catch (directQueryError) {
              console.error("直接查询grade_data表失败:", directQueryError);
            }

            throw error;
          }
        } catch (execError) {
          console.error("尝试添加列失败，无法确定列是否存在:", execError);
        }
      }

      // 如果通过任何方法确认列已存在
      if (examScopeColumnExists) {
        console.log("grade_data表结构正常，exam_scope字段已存在");
        return { success: true, modified: false };
      }

      // 如果到这里，说明所有自动方法都失败了，提供SQL脚本供手动执行
      console.warn("无法确认或添加exam_scope字段，需要手动执行SQL");
      return {
        success: false,
        message: "grade_data表缺少exam_scope字段，自动修复失败",
        sql: `
        -- 添加exam_scope字段到grade_data表
        DO $$
        BEGIN
          BEGIN
            ALTER TABLE grade_data ADD COLUMN exam_scope TEXT DEFAULT 'class';
            COMMENT ON COLUMN grade_data.exam_scope IS '考试范围，继承自exams表';
            RAISE NOTICE 'exam_scope字段已添加';
          EXCEPTION WHEN duplicate_column THEN
            RAISE NOTICE 'exam_scope字段已存在，无需添加';
          END;
        END $$;
        `,
      };
    } catch (error) {
      console.error("修复grade_data表出错:", error);
      return {
        success: false,
        error,
        message: `修复grade_data表出错: ${error instanceof Error ? error.message : "未知错误"}`,
      };
    }
  },

  /**
   * 创建或修复数据库辅助函数
   */
  async createHelperFunctions() {
    try {
      console.log("正在创建数据库辅助函数...");
      const { data, error } = await supabase.rpc("exec_sql", {
        sql_query: `
        -- 创建检查列是否存在的函数
        CREATE OR REPLACE FUNCTION public.has_column(table_name text, column_name text)
        RETURNS boolean AS $$
        DECLARE
          column_exists boolean;
        BEGIN
          SELECT EXISTS (
            SELECT FROM information_schema.columns 
            WHERE table_name = $1
            AND column_name = $2
          ) INTO column_exists;
          
          RETURN column_exists;
        END;
        $$ LANGUAGE plpgsql SECURITY DEFINER;

        -- 创建安全的SQL执行函数
        CREATE OR REPLACE FUNCTION public.exec_sql(sql_query text)
        RETURNS text AS $$
        BEGIN
          EXECUTE sql_query;
          RETURN 'SQL executed successfully';
        EXCEPTION WHEN OTHERS THEN
          RETURN 'SQL执行失败: ' || SQLERRM;
        END;
        $$ LANGUAGE plpgsql SECURITY DEFINER;

        -- 为RPC函数添加注释
        COMMENT ON FUNCTION public.has_column IS '检查指定表中是否存在某列';
        COMMENT ON FUNCTION public.exec_sql IS '安全地执行动态SQL语句，用于系统维护';

        -- 设置适当的权限
        GRANT EXECUTE ON FUNCTION public.has_column TO authenticated;
        GRANT EXECUTE ON FUNCTION public.exec_sql TO authenticated;
        `,
      });

      if (error) {
        // 如果exec_sql函数不存在，我们可能需要直接执行SQL
        console.error(
          "创建辅助函数失败，可能需要在Supabase Studio手动执行SQL。错误:",
          error
        );
        return { success: false, error };
      }

      return { success: true };
    } catch (error) {
      console.error("创建辅助函数出错:", error);
      return { success: false, error };
    }
  },

  /**
   * 修复所有表结构
   */
  async fixAllTables() {
    const results = {
      helperFunctions: false,
      examsTable: false,
      gradeDataTable: false,
      gradeDataColumns: false,
      errors: [],
    };

    try {
      // 1. 创建辅助函数
      const helperResult = await this.createHelperFunctions();
      results.helperFunctions = helperResult.success;
      if (!helperResult.success) {
        results.errors.push("创建辅助函数失败");
      }

      // 2. 修复exams表
      const examsResult = await this.checkAndFixExamsTable();
      results.examsTable = examsResult.success;
      if (!examsResult.success) {
        results.errors.push("修复exams表失败");
      }

      // 3. 修复grade_data表
      const gradeDataResult = await this.fixGradeDataTable();
      results.gradeDataTable = gradeDataResult.success;
      if (!gradeDataResult.success) {
        results.errors.push("修复grade_data表失败");
      }

      // 4. 一次性检查并修复grade_data表的所有列
      const columnsResult = await this.ensureAllRequiredColumns();
      results.gradeDataColumns = columnsResult.success;
      if (!columnsResult.success) {
        results.errors.push("修复grade_data表字段失败");
      }

      // 5. 特别检查rank_in_school字段（如果通用检查失败）
      if (
        !columnsResult.success ||
        !columnsResult.details?.rank_in_school?.exists
      ) {
        const rankInSchoolResult = await this.checkAndFixRankInSchoolColumn();
        if (!rankInSchoolResult.success) {
          results.errors.push("添加rank_in_school字段失败");
        }
      }

      return {
        success:
          results.helperFunctions &&
          results.examsTable &&
          results.gradeDataTable &&
          results.gradeDataColumns,
        results,
        error: results.errors.length > 0 ? results.errors.join("; ") : null,
      };
    } catch (error) {
      console.error("修复表结构失败:", error);
      return {
        success: false,
        results,
        error: error instanceof Error ? error.message : "未知错误",
      };
    }
  },

  /**
   * 删除指定考试及相关成绩数据
   * @param examId 考试ID
   * @returns 删除结果
   */
  async deleteExam(
    examId: string
  ): Promise<{ success: boolean; error?: any; message?: string }> {
    if (!examId) {
      return { success: false, message: "考试ID不能为空" };
    }

    try {
      console.log(`[GradeAnalysisService] 开始删除考试: ${examId}`);

      // 执行级联删除：先删除成绩数据，再删除考试记录
      // 1. 删除相关的成绩数据
      const { error: gradeDeleteError } = await supabase
<<<<<<< HEAD
        .from("grade_data")
=======
        .from("grade_data_new")
>>>>>>> 106cbd38
        .delete()
        .eq("exam_id", examId);

      if (gradeDeleteError) {
        console.error("删除成绩数据失败:", gradeDeleteError);
        return {
          success: false,
          error: gradeDeleteError,
          message: `删除成绩数据失败: ${gradeDeleteError.message}`,
        };
      }

      // 2. 删除考试记录
      const { error: examDeleteError } = await supabase
        .from("exams")
        .delete()
        .eq("id", examId);

      if (examDeleteError) {
        console.error("删除考试记录失败:", examDeleteError);
        return {
          success: false,
          error: examDeleteError,
          message: `删除考试记录失败: ${examDeleteError.message}`,
        };
      }

      console.log(`[GradeAnalysisService] 考试 ${examId} 删除成功`);
      return { success: true, message: "考试删除成功" };
    } catch (error) {
      console.error("删除考试时发生错误:", error);
      return {
        success: false,
        error,
        message:
          error instanceof Error ? error.message : "删除考试时发生未知错误",
      };
    }
  },

  /**
   * 修复exams表添加scope字段
   */
  async fixExamsTable() {
    try {
      console.log("正在检查exams表是否需要修复...");
      // 先检查辅助函数是否存在，如果不存在则创建
      try {
        const { data: hasColumnExists } = await supabase.rpc("has_column", {
          table_name: "exams",
          column_name: "id",
        });
      } catch (error) {
        // 如果函数不存在，先创建辅助函数
        console.log("辅助函数不存在，正在创建...");
        await this.createHelperFunctions();
      }

      // 检查scope字段是否存在
      const { data: hasScopeColumn, error: checkError } = await supabase.rpc(
        "has_column",
        {
          table_name: "exams",
          column_name: "scope",
        }
      );

      if (checkError) {
        console.error("检查scope字段失败:", checkError);
        return { success: false, error: checkError };
      }

      // 如果字段不存在，添加它
      if (!hasScopeColumn) {
        console.log("scope字段不存在，正在添加...");
        const { data, error } = await supabase.rpc("exec_sql", {
          sql_query: `
          ALTER TABLE exams ADD COLUMN scope TEXT DEFAULT 'class' NOT NULL;
          COMMENT ON COLUMN exams.scope IS '考试范围，可以是班级(class)或年级(grade)级别';
          `,
        });

        if (error) {
          console.error("添加scope字段失败:", error);
          return { success: false, error };
        }

        console.log("成功添加scope字段");
        return { success: true, modified: true };
      }

      console.log("exams表结构正常，scope字段已存在");
      return { success: true, modified: false };
    } catch (error) {
      console.error("修复exams表出错:", error);
      return { success: false, error };
    }
  },

  /**
   * 检查grade_data表是否有grade字段，并在需要时添加
   */
  async checkAndFixGradeColumn() {
    try {
      console.log("开始检查grade_data表的grade字段...");

      // 首先检查表是否存在
      const tableExists = await checkTableExists("grade_data");
      if (!tableExists) {
        console.log("grade_data表不存在，需要先创建表");
        return {
          success: false,
          message: "grade_data表不存在，请先初始化数据库",
          needsCreation: true,
        };
      }

      // 标记字段是否已经验证存在
      let gradeColumnExists = false;

      // 方法1: 尝试使用RPC函数检查
      try {
        const { data: hasGradeColumn, error: checkError } = await supabase.rpc(
          "has_column",
          {
            table_name: "grade_data",
            column_name: "grade",
          }
        );

        if (!checkError && hasGradeColumn === true) {
          console.log("使用RPC确认grade字段已存在");
          gradeColumnExists = true;
        }
      } catch (rpcError) {
        console.log("RPC函数不存在或调用失败，尝试备选方法");
      }

      // 方法2: 如果RPC失败，尝试直接查询信息模式
      if (!gradeColumnExists) {
        try {
          const { data, error } = await supabase
            .from("information_schema.columns")
            .select("column_name")
            .eq("table_name", "grade_data")
            .eq("column_name", "grade")
            .eq("table_schema", "public");

          if (!error && data && data.length > 0) {
            console.log("通过information_schema确认grade字段已存在");
            gradeColumnExists = true;
          }
        } catch (queryError) {
          console.log("information_schema查询失败，尝试最后方法");
        }
      }

      // 方法3: 如果前两种方法都失败，尝试直接执行添加列，并通过错误判断列是否存在
      if (!gradeColumnExists) {
        try {
          // 尝试执行添加列的SQL
          const addColumnSQL = `
            ALTER TABLE grade_data ADD COLUMN grade TEXT;
            COMMENT ON COLUMN grade_data.grade IS '等级评定';
          `;

          const { data, error } = await supabase.rpc("exec_sql", {
            sql_query: addColumnSQL,
          });

          // 如果没有错误，说明列成功添加
          if (!error) {
            console.log("成功添加grade字段");
            return { success: true, modified: true };
          }

          // 如果错误是"列已存在"，实际上是成功的情况
          if (
            error &&
            error.message &&
            (error.message.includes("already exists") ||
              error.code === "42701" ||
              error.message.includes("已经存在"))
          ) {
            console.log("根据错误信息判断grade字段已存在");
            gradeColumnExists = true;
          } else {
            // 其他错误情况，记录详细信息
            console.error("添加grade字段错误:", error);

            // 检查一下错误是否包含额外信息
            if (error.details) {
              console.error("错误详情:", error.details);
            }
            if (error.hint) {
              console.error("错误提示:", error.hint);
            }

            throw error;
          }
        } catch (execError) {
          console.error("尝试添加列失败，无法确定列是否存在:", execError);
        }
      }

      // 如果通过任何方法确认列已存在
      if (gradeColumnExists) {
        console.log("grade_data表结构正常，grade字段已存在");
        return { success: true, modified: false };
      }

      // 如果到这里，说明所有自动方法都失败了，提供SQL脚本供手动执行
      console.warn("无法确认或添加grade字段，需要手动执行SQL");
      return {
        success: false,
        message: "grade_data表缺少grade字段，自动修复失败",
        sql: `
        -- 添加grade字段到grade_data表
        DO $$
        BEGIN
          BEGIN
            ALTER TABLE grade_data ADD COLUMN grade TEXT;
            COMMENT ON COLUMN grade_data.grade IS '等级评定';
            RAISE NOTICE 'grade字段已添加';
          EXCEPTION WHEN duplicate_column THEN
            RAISE NOTICE 'grade字段已存在，无需添加';
          END;
        END $$;
        `,
      };
    } catch (error) {
      console.error("检查grade字段出错:", error);
      return {
        success: false,
        error,
        message: `检查grade字段出错: ${error instanceof Error ? error.message : "未知错误"}`,
      };
    }
  },

  /**
   * 检查grade_data表是否有import_strategy字段，并在需要时添加
   */
  async checkAndFixImportStrategyColumn() {
    try {
      console.log("开始检查grade_data表的import_strategy字段...");

      // 首先检查表是否存在
      const tableExists = await checkTableExists("grade_data");
      if (!tableExists) {
        console.log("grade_data表不存在，需要先创建表");
        return {
          success: false,
          message: "grade_data表不存在，请先初始化数据库",
          needsCreation: true,
        };
      }

      // 标记字段是否已经验证存在
      let importStrategyColumnExists = false;

      // 方法1: 尝试使用RPC函数检查
      try {
        const { data: hasColumn, error: checkError } = await supabase.rpc(
          "has_column",
          {
            table_name: "grade_data",
            column_name: "import_strategy",
          }
        );

        if (!checkError && hasColumn === true) {
          console.log("使用RPC确认import_strategy字段已存在");
          importStrategyColumnExists = true;
        }
      } catch (rpcError) {
        console.log("RPC函数不存在或调用失败，尝试备选方法");
      }

      // 方法2: 如果RPC失败，尝试直接查询信息模式
      if (!importStrategyColumnExists) {
        try {
          const { data, error } = await supabase
            .from("information_schema.columns")
            .select("column_name")
            .eq("table_name", "grade_data")
            .eq("column_name", "import_strategy")
            .eq("table_schema", "public");

          if (!error && data && data.length > 0) {
            console.log("通过information_schema确认import_strategy字段已存在");
            importStrategyColumnExists = true;
          }
        } catch (queryError) {
          console.log("information_schema查询失败，尝试最后方法");
        }
      }

      // 方法3: 如果前两种方法都失败，尝试直接执行添加列，并通过错误判断列是否存在
      if (!importStrategyColumnExists) {
        try {
          // 尝试执行添加列的SQL
          const addColumnSQL = `
            ALTER TABLE grade_data ADD COLUMN import_strategy TEXT;
            COMMENT ON COLUMN grade_data.import_strategy IS '数据导入策略';
          `;

          const { data, error } = await supabase.rpc("exec_sql", {
            sql_query: addColumnSQL,
          });

          // 如果没有错误，说明列成功添加
          if (!error) {
            console.log("成功添加import_strategy字段");
            return { success: true, modified: true };
          }

          // 如果错误是"列已存在"，实际上是成功的情况
          if (
            error &&
            error.message &&
            (error.message.includes("already exists") ||
              error.code === "42701" ||
              error.message.includes("已经存在"))
          ) {
            console.log("根据错误信息判断import_strategy字段已存在");
            importStrategyColumnExists = true;
          } else {
            // 其他错误情况，记录详细信息
            console.error("添加import_strategy字段错误:", error);

            // 检查一下错误是否包含额外信息
            if (error.details) {
              console.error("错误详情:", error.details);
            }
            if (error.hint) {
              console.error("错误提示:", error.hint);
            }

            throw error;
          }
        } catch (execError) {
          console.error("尝试添加列失败，无法确定列是否存在:", execError);
        }
      }

      // 如果通过任何方法确认列已存在
      if (importStrategyColumnExists) {
        console.log("grade_data表结构正常，import_strategy字段已存在");
        return { success: true, modified: false };
      }

      // 如果到这里，说明所有自动方法都失败了，提供SQL脚本供手动执行
      console.warn("无法确认或添加import_strategy字段，需要手动执行SQL");
      return {
        success: false,
        message: "grade_data表缺少import_strategy字段，自动修复失败",
        sql: `
        -- 添加import_strategy字段到grade_data表
        DO $$
        BEGIN
          BEGIN
            ALTER TABLE grade_data ADD COLUMN import_strategy TEXT;
            COMMENT ON COLUMN grade_data.import_strategy IS '数据导入策略';
            RAISE NOTICE 'import_strategy字段已添加';
          EXCEPTION WHEN duplicate_column THEN
            RAISE NOTICE 'import_strategy字段已存在，无需添加';
          END;
        END $$;
        `,
      };
    } catch (error) {
      console.error("检查import_strategy字段出错:", error);
      return {
        success: false,
        error,
        message: `检查import_strategy字段出错: ${error instanceof Error ? error.message : "未知错误"}`,
      };
    }
  },

  /**
   * 检查grade_data表是否有match_type字段，并在需要时添加
   */
  async checkAndFixMatchTypeColumn() {
    try {
      console.log("开始检查grade_data表的match_type字段...");

      // 首先检查表是否存在
      const tableExists = await checkTableExists("grade_data");
      if (!tableExists) {
        console.log("grade_data表不存在，需要先创建表");
        return {
          success: false,
          message: "grade_data表不存在，请先初始化数据库",
          needsCreation: true,
        };
      }

      // 标记字段是否已经验证存在
      let matchTypeColumnExists = false;

      // 方法1: 尝试使用RPC函数检查
      try {
        const { data: hasColumn, error: checkError } = await supabase.rpc(
          "has_column",
          {
            table_name: "grade_data",
            column_name: "match_type",
          }
        );

        if (!checkError && hasColumn === true) {
          console.log("使用RPC确认match_type字段已存在");
          matchTypeColumnExists = true;
        }
      } catch (rpcError) {
        console.log("RPC函数不存在或调用失败，尝试备选方法");
      }

      // 方法2: 如果RPC失败，尝试直接查询信息模式
      if (!matchTypeColumnExists) {
        try {
          const { data, error } = await supabase
            .from("information_schema.columns")
            .select("column_name")
            .eq("table_name", "grade_data")
            .eq("column_name", "match_type")
            .eq("table_schema", "public");

          if (!error && data && data.length > 0) {
            console.log("通过information_schema确认match_type字段已存在");
            matchTypeColumnExists = true;
          }
        } catch (queryError) {
          console.log("information_schema查询失败，尝试最后方法");
        }
      }

      // 方法3: 如果前两种方法都失败，尝试直接执行添加列，并通过错误判断列是否存在
      if (!matchTypeColumnExists) {
        try {
          // 尝试执行添加列的SQL
          const addColumnSQL = `
            ALTER TABLE grade_data ADD COLUMN match_type TEXT;
            COMMENT ON COLUMN grade_data.match_type IS '学生匹配类型，例如id、name_class、name等';
          `;

          const { data, error } = await supabase.rpc("exec_sql", {
            sql_query: addColumnSQL,
          });

          // 如果没有错误，说明列成功添加
          if (!error) {
            console.log("成功添加match_type字段");
            return { success: true, modified: true };
          }

          // 如果错误是"列已存在"，实际上是成功的情况
          if (
            error &&
            error.message &&
            (error.message.includes("already exists") ||
              error.code === "42701" ||
              error.message.includes("已经存在"))
          ) {
            console.log("根据错误信息判断match_type字段已存在");
            matchTypeColumnExists = true;
          } else {
            // 其他错误情况，记录详细信息
            console.error("添加match_type字段错误:", error);

            // 检查一下错误是否包含额外信息
            if (error.details) {
              console.error("错误详情:", error.details);
            }
            if (error.hint) {
              console.error("错误提示:", error.hint);
            }

            throw error;
          }
        } catch (execError) {
          console.error("尝试添加列失败，无法确定列是否存在:", execError);
        }
      }

      // 如果通过任何方法确认列已存在
      if (matchTypeColumnExists) {
        console.log("grade_data表结构正常，match_type字段已存在");
        return { success: true, modified: false };
      }

      // 如果到这里，说明所有自动方法都失败了，提供SQL脚本供手动执行
      console.warn("无法确认或添加match_type字段，需要手动执行SQL");
      return {
        success: false,
        message: "grade_data表缺少match_type字段，自动修复失败",
        sql: `
        -- 添加match_type字段到grade_data表
        DO $$
        BEGIN
          BEGIN
            ALTER TABLE grade_data ADD COLUMN match_type TEXT;
            COMMENT ON COLUMN grade_data.match_type IS '学生匹配类型，例如id、name_class、name等';
            RAISE NOTICE 'match_type字段已添加';
          EXCEPTION WHEN duplicate_column THEN
            RAISE NOTICE 'match_type字段已存在，无需添加';
          END;
        END $$;
        `,
      };
    } catch (error) {
      console.error("检查match_type字段出错:", error);
      return {
        success: false,
        error,
        message: `检查match_type字段出错: ${error instanceof Error ? error.message : "未知错误"}`,
      };
    }
  },

  /**
   * 检查grade_data表是否有multiple_matches字段，并在需要时添加
   */
  async checkAndFixMultipleMatchesColumn() {
    try {
      console.log("开始检查grade_data表的multiple_matches字段...");

      // 首先检查表是否存在
      const tableExists = await checkTableExists("grade_data");
      if (!tableExists) {
        console.log("grade_data表不存在，需要先创建表");
        return {
          success: false,
          message: "grade_data表不存在，请先初始化数据库",
          needsCreation: true,
        };
      }

      // 标记字段是否已经验证存在
      let multipleMatchesColumnExists = false;

      // 方法1: 尝试使用RPC函数检查
      try {
        const { data: hasColumn, error: checkError } = await supabase.rpc(
          "has_column",
          {
            table_name: "grade_data",
            column_name: "multiple_matches",
          }
        );

        if (!checkError && hasColumn === true) {
          console.log("使用RPC确认multiple_matches字段已存在");
          multipleMatchesColumnExists = true;
        }
      } catch (rpcError) {
        console.log("RPC函数不存在或调用失败，尝试备选方法");
      }

      // 方法2: 如果RPC失败，尝试直接查询信息模式
      if (!multipleMatchesColumnExists) {
        try {
          const { data, error } = await supabase
            .from("information_schema.columns")
            .select("column_name")
            .eq("table_name", "grade_data")
            .eq("column_name", "multiple_matches")
            .eq("table_schema", "public");

          if (!error && data && data.length > 0) {
            console.log("通过information_schema确认multiple_matches字段已存在");
            multipleMatchesColumnExists = true;
          }
        } catch (queryError) {
          console.log("information_schema查询失败，尝试最后方法");
        }
      }

      // 方法3: 如果前两种方法都失败，尝试直接执行添加列，并通过错误判断列是否存在
      if (!multipleMatchesColumnExists) {
        try {
          // 尝试执行添加列的SQL
          const addColumnSQL = `
            ALTER TABLE grade_data ADD COLUMN multiple_matches BOOLEAN DEFAULT false;
            COMMENT ON COLUMN grade_data.multiple_matches IS '是否存在多个匹配结果';
          `;

          const { data, error } = await supabase.rpc("exec_sql", {
            sql_query: addColumnSQL,
          });

          // 如果没有错误，说明列成功添加
          if (!error) {
            console.log("成功添加multiple_matches字段");
            return { success: true, modified: true };
          }

          // 如果错误是"列已存在"，实际上是成功的情况
          if (
            error &&
            error.message &&
            (error.message.includes("already exists") ||
              error.code === "42701" ||
              error.message.includes("已经存在"))
          ) {
            console.log("根据错误信息判断multiple_matches字段已存在");
            multipleMatchesColumnExists = true;
          } else {
            // 其他错误情况，记录详细信息
            console.error("添加multiple_matches字段错误:", error);

            // 检查一下错误是否包含额外信息
            if (error.details) {
              console.error("错误详情:", error.details);
            }
            if (error.hint) {
              console.error("错误提示:", error.hint);
            }

            throw error;
          }
        } catch (execError) {
          console.error("尝试添加列失败，无法确定列是否存在:", execError);
        }
      }

      // 如果通过任何方法确认列已存在
      if (multipleMatchesColumnExists) {
        console.log("grade_data表结构正常，multiple_matches字段已存在");
        return { success: true, modified: false };
      }

      // 如果到这里，说明所有自动方法都失败了，提供SQL脚本供手动执行
      console.warn("无法确认或添加multiple_matches字段，需要手动执行SQL");
      return {
        success: false,
        message: "grade_data表缺少multiple_matches字段，自动修复失败",
        sql: `
        -- 添加multiple_matches字段到grade_data表
        DO $$
        BEGIN
          BEGIN
            ALTER TABLE grade_data ADD COLUMN multiple_matches BOOLEAN DEFAULT false;
            COMMENT ON COLUMN grade_data.multiple_matches IS '是否存在多个匹配结果';
            RAISE NOTICE 'multiple_matches字段已添加';
          EXCEPTION WHEN duplicate_column THEN
            RAISE NOTICE 'multiple_matches字段已存在，无需添加';
          END;
        END $$;
        `,
      };
    } catch (error) {
      console.error("检查multiple_matches字段出错:", error);
      return {
        success: false,
        error,
        message: `检查multiple_matches字段出错: ${error instanceof Error ? error.message : "未知错误"}`,
      };
    }
  },

  /**
   * 检查grade_data表是否有rank_in_class字段，并在需要时添加
   */
  async checkAndFixRankInClassColumn() {
    try {
      console.log("开始检查grade_data表的rank_in_class字段...");

      // 首先检查表是否存在
      const tableExists = await checkTableExists("grade_data");
      if (!tableExists) {
        console.log("grade_data表不存在，需要先创建表");
        return {
          success: false,
          message: "grade_data表不存在，请先初始化数据库",
          needsCreation: true,
        };
      }

      // 标记字段是否已经验证存在
      let rankInClassColumnExists = false;

      // 方法1: 尝试使用RPC函数检查
      try {
        const { data: hasColumn, error: checkError } = await supabase.rpc(
          "has_column",
          {
            table_name: "grade_data",
            column_name: "rank_in_class",
          }
        );

        if (!checkError && hasColumn === true) {
          console.log("使用RPC确认rank_in_class字段已存在");
          rankInClassColumnExists = true;
        }
      } catch (rpcError) {
        console.log("RPC函数不存在或调用失败，尝试备选方法");
      }

      // 方法2: 如果RPC失败，尝试直接查询信息模式
      if (!rankInClassColumnExists) {
        try {
          const { data, error } = await supabase
            .from("information_schema.columns")
            .select("column_name")
            .eq("table_name", "grade_data")
            .eq("column_name", "rank_in_class")
            .eq("table_schema", "public");

          if (!error && data && data.length > 0) {
            console.log("通过information_schema确认rank_in_class字段已存在");
            rankInClassColumnExists = true;
          }
        } catch (queryError) {
          console.log("information_schema查询失败，尝试最后方法");
        }
      }

      // 方法3: 如果前两种方法都失败，尝试直接执行添加列，并通过错误判断列是否存在
      if (!rankInClassColumnExists) {
        try {
          // 尝试执行添加列的SQL
          const addColumnSQL = `
            ALTER TABLE grade_data ADD COLUMN rank_in_class INTEGER;
            COMMENT ON COLUMN grade_data.rank_in_class IS '班级内排名';
          `;

          const { data, error } = await supabase.rpc("exec_sql", {
            sql_query: addColumnSQL,
          });

          // 如果没有错误，说明列成功添加
          if (!error) {
            console.log("成功添加rank_in_class字段");
            return { success: true, modified: true };
          }

          // 如果错误是"列已存在"，实际上是成功的情况
          if (
            error &&
            error.message &&
            (error.message.includes("already exists") ||
              error.code === "42701" ||
              error.message.includes("已经存在"))
          ) {
            console.log("根据错误信息判断rank_in_class字段已存在");
            rankInClassColumnExists = true;
          } else {
            // 其他错误情况，记录详细信息
            console.error("添加rank_in_class字段错误:", error);

            // 检查一下错误是否包含额外信息
            if (error.details) {
              console.error("错误详情:", error.details);
            }
            if (error.hint) {
              console.error("错误提示:", error.hint);
            }

            throw error;
          }
        } catch (execError) {
          console.error("尝试添加列失败，无法确定列是否存在:", execError);
        }
      }

      // 如果通过任何方法确认列已存在
      if (rankInClassColumnExists) {
        console.log("grade_data表结构正常，rank_in_class字段已存在");
        return { success: true, modified: false };
      }

      // 如果到这里，说明所有自动方法都失败了，提供SQL脚本供手动执行
      console.warn("无法确认或添加rank_in_class字段，需要手动执行SQL");
      return {
        success: false,
        message: "grade_data表缺少rank_in_class字段，自动修复失败",
        sql: `
        -- 添加rank_in_class字段到grade_data表
        DO $$
        BEGIN
          BEGIN
            ALTER TABLE grade_data ADD COLUMN rank_in_class INTEGER;
            COMMENT ON COLUMN grade_data.rank_in_class IS '班级内排名';
            RAISE NOTICE 'rank_in_class字段已添加';
          EXCEPTION WHEN duplicate_column THEN
            RAISE NOTICE 'rank_in_class字段已存在，无需添加';
          END;
        END $$;
        `,
      };
    } catch (error) {
      console.error("检查rank_in_class字段出错:", error);
      return {
        success: false,
        error,
        message: `检查rank_in_class字段出错: ${error instanceof Error ? error.message : "未知错误"}`,
      };
    }
  },

  /**
   * 检查grade_data表是否有rank_in_grade字段，并在需要时添加
   */
  async checkAndFixRankInGradeColumn() {
    try {
      console.log("开始检查grade_data表的rank_in_grade字段...");

      // 首先检查表是否存在
      const tableExists = await checkTableExists("grade_data");
      if (!tableExists) {
        console.log("grade_data表不存在，需要先创建表");
        return {
          success: false,
          message: "grade_data表不存在，请先初始化数据库",
          needsCreation: true,
        };
      }

      // 标记字段是否已经验证存在
      let rankInGradeColumnExists = false;

      // 方法1: 尝试使用RPC函数检查
      try {
        const { data: hasColumn, error: checkError } = await supabase.rpc(
          "has_column",
          {
            table_name: "grade_data",
            column_name: "rank_in_grade",
          }
        );

        if (!checkError && hasColumn === true) {
          console.log("使用RPC确认rank_in_grade字段已存在");
          rankInGradeColumnExists = true;
        }
      } catch (rpcError) {
        console.log("RPC函数不存在或调用失败，尝试备选方法");
      }

      // 方法2: 如果RPC失败，尝试直接查询信息模式
      if (!rankInGradeColumnExists) {
        try {
          const { data, error } = await supabase
            .from("information_schema.columns")
            .select("column_name")
            .eq("table_name", "grade_data")
            .eq("column_name", "rank_in_grade")
            .eq("table_schema", "public");

          if (!error && data && data.length > 0) {
            console.log("通过information_schema确认rank_in_grade字段已存在");
            rankInGradeColumnExists = true;
          }
        } catch (queryError) {
          console.log("information_schema查询失败，尝试最后方法");
        }
      }

      // 方法3: 如果前两种方法都失败，尝试直接执行添加列，并通过错误判断列是否存在
      if (!rankInGradeColumnExists) {
        try {
          // 尝试执行添加列的SQL
          const addColumnSQL = `
            ALTER TABLE grade_data ADD COLUMN rank_in_grade INTEGER;
            COMMENT ON COLUMN grade_data.rank_in_grade IS '年级内排名';
          `;

          const { data, error } = await supabase.rpc("exec_sql", {
            sql_query: addColumnSQL,
          });

          // 如果没有错误，说明列成功添加
          if (!error) {
            console.log("成功添加rank_in_grade字段");
            return { success: true, modified: true };
          }

          // 如果错误是"列已存在"，实际上是成功的情况
          if (
            error &&
            error.message &&
            (error.message.includes("already exists") ||
              error.code === "42701" ||
              error.message.includes("已经存在"))
          ) {
            console.log("根据错误信息判断rank_in_grade字段已存在");
            rankInGradeColumnExists = true;
          } else {
            // 其他错误情况，记录详细信息
            console.error("添加rank_in_grade字段错误:", error);

            // 检查一下错误是否包含额外信息
            if (error.details) {
              console.error("错误详情:", error.details);
            }
            if (error.hint) {
              console.error("错误提示:", error.hint);
            }

            throw error;
          }
        } catch (execError) {
          console.error("尝试添加列失败，无法确定列是否存在:", execError);
        }
      }

      // 如果通过任何方法确认列已存在
      if (rankInGradeColumnExists) {
        console.log("grade_data表结构正常，rank_in_grade字段已存在");
        return { success: true, modified: false };
      }

      // 如果到这里，说明所有自动方法都失败了，提供SQL脚本供手动执行
      console.warn("无法确认或添加rank_in_grade字段，需要手动执行SQL");
      return {
        success: false,
        message: "grade_data表缺少rank_in_grade字段，自动修复失败",
        sql: `
        -- 添加rank_in_grade字段到grade_data表
        DO $$
        BEGIN
          BEGIN
            ALTER TABLE grade_data ADD COLUMN rank_in_grade INTEGER;
            COMMENT ON COLUMN grade_data.rank_in_grade IS '年级内排名';
            RAISE NOTICE 'rank_in_grade字段已添加';
          EXCEPTION WHEN duplicate_column THEN
            RAISE NOTICE 'rank_in_grade字段已存在，无需添加';
          END;
        END $$;
        `,
      };
    } catch (error) {
      console.error("检查rank_in_grade字段出错:", error);
      return {
        success: false,
        error,
        message: `检查rank_in_grade字段出错: ${error instanceof Error ? error.message : "未知错误"}`,
      };
    }
  },

  /**
   * 检查grade_data表是否有rank_in_school字段，并在需要时添加
   */
  async checkAndFixRankInSchoolColumn() {
    try {
      console.log("开始检查grade_data表的rank_in_school字段...");

      // 首先检查表是否存在
      const tableExists = await checkTableExists("grade_data");
      if (!tableExists) {
        console.log("grade_data表不存在，需要先创建表");
        return {
          success: false,
          message: "grade_data表不存在，请先初始化数据库",
          needsCreation: true,
        };
      }

      // 标记字段是否已经验证存在
      let rankInSchoolColumnExists = false;

      // 方法1: 尝试使用RPC函数检查
      try {
        const { data: hasColumn, error: checkError } = await supabase.rpc(
          "has_column",
          {
            table_name: "grade_data",
            column_name: "rank_in_school",
          }
        );

        if (!checkError && hasColumn === true) {
          console.log("使用RPC确认rank_in_school字段已存在");
          rankInSchoolColumnExists = true;
        }
      } catch (rpcError) {
        console.log("RPC函数不存在或调用失败，尝试备选方法");
      }

      // 方法2: 如果RPC失败，尝试直接查询信息模式
      if (!rankInSchoolColumnExists) {
        try {
          const { data, error } = await supabase
            .from("information_schema.columns")
            .select("column_name")
            .eq("table_name", "grade_data")
            .eq("column_name", "rank_in_school")
            .eq("table_schema", "public");

          if (!error && data && data.length > 0) {
            console.log("通过information_schema确认rank_in_school字段已存在");
            rankInSchoolColumnExists = true;
          }
        } catch (queryError) {
          console.log("information_schema查询失败，尝试最后方法");
        }
      }

      // 方法3: 如果前两种方法都失败，尝试直接执行添加列，并通过错误判断列是否存在
      if (!rankInSchoolColumnExists) {
        try {
          // 尝试执行添加列的SQL
          const addColumnSQL = `
            ALTER TABLE grade_data ADD COLUMN rank_in_school INTEGER;
            COMMENT ON COLUMN grade_data.rank_in_school IS '校内排名';
          `;

          const { data, error } = await supabase.rpc("exec_sql", {
            sql_query: addColumnSQL,
          });

          // 如果没有错误，说明列成功添加
          if (!error) {
            console.log("成功添加rank_in_school字段");
            return { success: true, modified: true };
          }

          // 如果错误是"列已存在"，实际上是成功的情况
          if (
            error &&
            error.message &&
            (error.message.includes("already exists") ||
              error.code === "42701" ||
              error.message.includes("已经存在"))
          ) {
            console.log("根据错误信息判断rank_in_school字段已存在");
            rankInSchoolColumnExists = true;
          } else {
            // 其他错误情况，记录详细信息
            console.error("添加rank_in_school字段错误:", error);

            // 检查一下错误是否包含额外信息
            if (error.details) {
              console.error("错误详情:", error.details);
            }
            if (error.hint) {
              console.error("错误提示:", error.hint);
            }

            throw error;
          }
        } catch (execError) {
          console.error("尝试添加列失败，无法确定列是否存在:", execError);
        }
      }

      // 如果通过任何方法确认列已存在
      if (rankInSchoolColumnExists) {
        console.log("grade_data表结构正常，rank_in_school字段已存在");
        return { success: true, modified: false };
      }

      // 如果到这里，说明所有自动方法都失败了，提供SQL脚本供手动执行
      console.warn("无法确认或添加rank_in_school字段，需要手动执行SQL");
      return {
        success: false,
        message: "grade_data表缺少rank_in_school字段，自动修复失败",
        sql: `
        -- 添加rank_in_school字段到grade_data表
        DO $$
        BEGIN
          BEGIN
            ALTER TABLE grade_data ADD COLUMN rank_in_school INTEGER;
            COMMENT ON COLUMN grade_data.rank_in_school IS '校内排名';
            RAISE NOTICE 'rank_in_school字段已添加';
          EXCEPTION WHEN duplicate_column THEN
            RAISE NOTICE 'rank_in_school字段已存在，无需添加';
          END;
        END $$;
        `,
      };
    } catch (error) {
      console.error("检查rank_in_school字段出错:", error);
      return {
        success: false,
        error,
        message: `检查rank_in_school字段出错: ${error instanceof Error ? error.message : "未知错误"}`,
      };
    }
  },

  /**
   * 一次性检查并修复所有可能需要的列
   * 这是一个更全面的方法，可以防止逐渐发现缺失列的问题
   */
  async ensureAllRequiredColumns() {
    try {
      console.log("开始全面检查grade_data表的所有必要字段...");

      // 检查表是否存在
      const tableExists = await checkTableExists("grade_data");
      if (!tableExists) {
        console.log("grade_data表不存在，需要先创建表");
        return {
          success: false,
          message: "grade_data表不存在，请先初始化数据库",
          needsCreation: true,
        };
      }

      // 定义所有需要检查的字段列表
      const requiredColumns = [
        { name: "score", type: "NUMERIC", comment: "分数值" },
        { name: "grade", type: "TEXT", comment: "等级评定" },
        { name: "import_strategy", type: "TEXT", comment: "数据导入策略" },
        {
          name: "match_type",
          type: "TEXT",
          comment: "学生匹配类型，例如id、name_class、name等",
        },
        {
          name: "multiple_matches",
          type: "BOOLEAN DEFAULT false",
          comment: "是否存在多个匹配结果",
        },
        { name: "rank_in_class", type: "INTEGER", comment: "班级内排名" },
        { name: "rank_in_grade", type: "INTEGER", comment: "年级内排名" },
        { name: "rank_in_school", type: "INTEGER", comment: "校内排名" },
        {
          name: "exam_scope",
          type: "TEXT DEFAULT 'class'",
          comment: "考试范围，继承自exams表",
        },
      ];

      const results = {
        success: true,
        modified: false,
        details: {},
        message: "所有必要字段检查完成",
      };

      // 一次性添加所有缺失的列
      const missingColumns = [];

      // 尝试检查每个列是否存在
      for (const column of requiredColumns) {
        let columnExists = false;

        // 尝试方法1: 使用RPC函数
        try {
          const { data: hasColumn, error: checkError } = await supabase.rpc(
            "has_column",
            {
              table_name: "grade_data",
              column_name: column.name,
            }
          );

          if (!checkError && hasColumn === true) {
            console.log(`使用RPC确认${column.name}字段已存在`);
            columnExists = true;
            results.details[column.name] = { exists: true, method: "rpc" };
            continue;
          }
        } catch (rpcError) {
          // RPC可能不可用，继续尝试其他方法
        }

        // 尝试方法2: 信息模式查询
        try {
          const { data, error } = await supabase
            .from("information_schema.columns")
            .select("column_name")
            .eq("table_name", "grade_data")
            .eq("column_name", column.name)
            .eq("table_schema", "public");

          if (!error && data && data.length > 0) {
            console.log(`通过information_schema确认${column.name}字段已存在`);
            columnExists = true;
            results.details[column.name] = {
              exists: true,
              method: "information_schema",
            };
            continue;
          }
        } catch (queryError) {
          // 查询可能失败，继续尝试其他方法
        }

        // 如果到这里还没确认列存在，就假设它不存在，添加到缺失列表
        if (!columnExists) {
          missingColumns.push(column);
        }
      }

      // 如果有缺失的列，尝试添加它们
      if (missingColumns.length > 0) {
        results.modified = true;

        // 构建SQL脚本来添加所有缺失的列
        const columnsSQL = missingColumns
          .map(
            (col) =>
              `ALTER TABLE grade_data ADD COLUMN IF NOT EXISTS ${col.name} ${col.type};\n` +
              `COMMENT ON COLUMN grade_data.${col.name} IS '${col.comment}';`
          )
          .join("\n");

        const addColumnsSQL = `
        DO $$
        BEGIN
          ${columnsSQL}
        END $$;
        `;

        try {
          const { data, error } = await supabase.rpc("exec_sql", {
            sql_query: addColumnsSQL,
          });

          if (!error) {
            console.log(
              `成功添加缺失的字段: ${missingColumns.map((c) => c.name).join(", ")}`
            );

            missingColumns.forEach((col) => {
              results.details[col.name] = { exists: false, added: true };
            });
          } else {
            // 即使发生错误，也可能有一些列已成功添加
            // 这里假设错误是由于某些列已存在导致的
            console.warn(`添加列时有警告: ${error.message}`);

            missingColumns.forEach((col) => {
              if (
                error.message &&
                error.message.includes(col.name) &&
                (error.message.includes("already exists") ||
                  error.code === "42701")
              ) {
                results.details[col.name] = {
                  exists: true,
                  method: "error_inference",
                };
              } else {
                results.details[col.name] = {
                  exists: false,
                  added: true,
                  warning: true,
                };
              }
            });
          }
        } catch (execError) {
          console.error("执行SQL添加列失败:", execError);
          results.success = false;
          results.message = "尝试添加缺失字段时发生错误";
          return results;
        }
      }

      return results;
    } catch (error) {
      console.error("检查所有必要字段时出错:", error);
      return {
        success: false,
        error,
        message: `检查所有必要字段时出错: ${error instanceof Error ? error.message : "未知错误"}`,
      };
    }
  },

  /**
   * 确保考试记录存在，如果不存在则创建
   * @param examInfo 考试信息
   * @returns 考试ID
   */
  async ensureExamExists(examInfo: ExamInfo): Promise<string> {
    // 准备考试数据
    const examData = {
      title: examInfo.title,
      type: examInfo.type,
      date: examInfo.date,
      subject: examInfo.subject || null,
      scope: "class", // 默认考试范围
    };

    // 保存考试信息
    const { data: examRecord, error: examError } = await supabase
      .from("exams")
      .upsert([examData], {
        onConflict: "title,date,type",
        ignoreDuplicates: false,
      })
      .select();

    if (examError) throw examError;

    // 获取考试ID
    const examId = examRecord?.[0]?.id;
    if (!examId) throw new Error("考试保存失败");

    return examId;
  },

  /**
   * 增强学生匹配函数
   */
  async matchStudentEnhanced(studentInfo: {
    student_id?: string;
    name?: string;
    class_name?: string;
  }) {
    return await matchStudentEnhanced(studentInfo);
  },

  /**
   * 原始学生匹配函数（备用）
   */
  async originalMatchStudent(studentInfo: {
    student_id?: string;
    name?: string;
    class_name?: string;
  }) {
    return await originalMatchStudent(studentInfo);
  },
};

// 类型扩展
interface RecordWithExamInfo extends Record<string, any> {
  exam_date?: string;
  exam_id?: string;
}

// 常见科目名称的英文与中文对应
const COMMON_SUBJECTS = {
  chinese: "语文",
  math: "数学",
  english: "英语",
  physics: "物理",
  chemistry: "化学",
  biology: "生物",
  history: "历史",
  geography: "地理",
  politics: "政治",
  society: "社会",
  science: "科学",
  music: "音乐",
  art: "美术",
  pe: "体育",
  technology: "信息技术",
  moral: "思想品德",
};

/**
 * 将宽表格式的成绩数据转换为长表格式
 * @param item 宽表格式的单条学生记录
 * @param baseStudentRecord 基础学生信息记录
 * @param examInfo 考试信息
 * @returns 转换后的长表格式记录数组
 */
function convertWideToLongFormat(
  item: Record<string, any>,
  baseStudentRecord: Record<string, any>,
  examInfo: ExamInfo & { exam_id?: string }
): RecordWithExamInfo[] {
  const result: RecordWithExamInfo[] = [];

  // 记录班级信息初始状态
  console.log(
    `[convertWideToLongFormat] 开始处理数据行，原始班级信息: ${item.class_name || "未设置"}`
  );

  // 提取数据行中的学生基本信息
  const studentInfo: Record<string, any> = {
    student_id:
      baseStudentRecord.student_id || item.student_id || item.学号 || "",
    name: baseStudentRecord.name || item.name || item.姓名 || "",
    class_name:
      item.class_name ||
      item.班级 ||
      baseStudentRecord.class_name ||
      "未知班级", // 优先使用数据行的班级信息
    grade_level:
      item.grade_level || item.年级 || baseStudentRecord.grade_level || null,
  };

  console.log(
    `[convertWideToLongFormat] 提取的学生信息: ID=${studentInfo.student_id}, 姓名=${studentInfo.name}, 班级=${studentInfo.class_name}`
  );

  // 提取考试信息
  const examinationInfo: Record<string, any> = {
    exam_title: examInfo.title || "",
    exam_type: examInfo.type || "",
    exam_date: examInfo.date || new Date().toISOString().split("T")[0],
    exam_scope: examInfo.scope || "class", // 默认班级范围
    // 确保exam_id从baseStudentRecord传递过来
    exam_id: baseStudentRecord.exam_id,
  };

  // 记录exam_id，便于调试
  console.log(
    `[convertWideToLongFormat] 使用的exam_id: ${examinationInfo.exam_id}`
  );

  // 增强的科目识别模式
  const ENHANCED_SUBJECT_PATTERNS = {
    语文: ["语文", "语", "chinese", "yuwen"],
    数学: ["数学", "数", "math", "mathematics", "shuxue"],
    英语: ["英语", "英", "english", "yingyu"],
    物理: ["物理", "物", "physics", "wuli"],
    化学: ["化学", "化", "chemistry", "huaxue"],
    生物: ["生物", "生", "biology", "shengwu"],
    政治: ["政治", "政", "politics", "zhengzhi", "道法", "道德与法治"],
    历史: ["历史", "史", "history", "lishi"],
    地理: ["地理", "地", "geography", "dili"],
    总分: ["总分", "总", "total", "合计"],
  };

  // 扫描每个列，寻找科目相关数据
  const allColumns = Object.keys(item);
  const subjectData: Record<string, any> = {};

  // 智能识别科目字段
  allColumns.forEach((col) => {
    // 跳过非科目字段 (姓名、班级、学号等)
    if (
      [
        "姓名",
        "名字",
        "班级",
        "学号",
        "年级",
        "student_id",
        "name",
        "class_name",
        "grade_level",
      ].includes(col)
    ) {
      return;
    }

    // 遍历所有科目模式进行匹配
    for (const [subject, patterns] of Object.entries(
      ENHANCED_SUBJECT_PATTERNS
    )) {
      for (const pattern of patterns) {
        if (col.toLowerCase().includes(pattern.toLowerCase())) {
          // 初始化科目数据对象
          if (!subjectData[subject]) {
            subjectData[subject] = {};
          }

          // 判断字段类型（支持新的字段结构）
          if (
            col.includes("分数") ||
            col.includes("score") ||
            col.includes("成绩")
          ) {
            subjectData[subject].score = parseFloat(item[col]) || 0;
          } else if (col.includes("总分") && !col.includes("满分")) {
            subjectData[subject].total_score = parseFloat(item[col]) || 0;
          } else if (
            col.includes("满分") ||
            col.includes("总分满分") ||
            col.includes("subject_total_score")
          ) {
            subjectData[subject].subject_total_score =
              parseFloat(item[col]) || 100;
          } else if (
            col.includes("等级") ||
            col.includes("grade") ||
            col.includes("评级") ||
            col.includes("等第")
          ) {
            subjectData[subject].original_grade = item[col]; // 使用新的原始等级字段
          } else if (
            col.includes("班名") ||
            col.includes("class_rank") ||
            col.includes("班级排名")
          ) {
            subjectData[subject].rank_in_class = parseInt(item[col]) || 0;
          } else if (
            col.includes("校名") ||
            col.includes("级名") ||
            col.includes("grade_rank") ||
            col.includes("年级排名")
          ) {
            subjectData[subject].rank_in_grade = parseInt(item[col]) || 0;
          } else if (col.includes("百分位") || col.includes("percentile")) {
            subjectData[subject].percentile = parseFloat(item[col]) || null;
          } else if (
            col.includes("标准分") ||
            col.includes("z_score") ||
            col.includes("zscore")
          ) {
            subjectData[subject].z_score = parseFloat(item[col]) || null;
          } else {
            // 如果没有明确的类型标识，尝试根据数据类型推断
            const value = item[col];
            if (
              typeof value === "number" ||
              (typeof value === "string" && /^\d+\.?\d*$/.test(value))
            ) {
              // 数值类型，可能是分数
              if (!subjectData[subject].score) {
                subjectData[subject].score = parseFloat(value) || 0;
              }
            } else {
              // 文本类型，可能是等级
              if (!subjectData[subject].original_grade) {
                subjectData[subject].original_grade = value;
              }
            }
          }
          break;
        }
      }
    }
  });

  // 为每个识别到的科目创建记录（使用新的字段结构）
  Object.entries(subjectData).forEach(([subject, data]) => {
    if (
      data.score !== undefined ||
      data.total_score !== undefined ||
      data.original_grade !== undefined
    ) {
      const subjectRecord: Record<string, any> = {
        ...studentInfo,
        ...examinationInfo,
        subject,
        // 分数字段（优先使用score，然后是total_score）
        score: data.score || null,
        total_score: data.total_score || null,
        subject_total_score: data.subject_total_score || 100, // 默认满分100
        // 等级字段（新结构）
        original_grade: data.original_grade || null, // 原始等级（CSV中的等级）
        computed_grade: null, // 计算等级（由系统自动计算）
        grade: data.original_grade || null, // 向后兼容的等级字段
        // 排名字段
        rank_in_class: data.rank_in_class || null,
        rank_in_grade: data.rank_in_grade || null,
        // 统计字段
        percentile: data.percentile || null,
        z_score: data.z_score || null,
      };

      result.push(subjectRecord);
    }
  });

  // 如果没有识别到任何科目数据，尝试传统方法作为后备
  if (result.length === 0) {
    console.log("[convertWideToLongFormat] 使用传统方法作为后备");

    // 检查是否存在"总分"字段
    const hasTotalScore = Object.keys(item).some(
      (key) => key.includes("总分") && key.includes("分数")
    );

    const subjectColumns = new Set<string>();

    // 识别科目字段（传统方法）
    allColumns.forEach((col) => {
      // 跳过非科目字段 (姓名、班级、学号等)
      if (
        [
          "姓名",
          "名字",
          "班级",
          "学号",
          "年级",
          "student_id",
          "name",
          "class_name",
          "grade_level",
        ].includes(col)
      ) {
        return;
      }

      // 识别科目列，通常为 "科目名+分数/等级/排名" 的格式，如 "语文分数"，"数学等级"
      const subjectMatch = col.match(
        /^([\u4e00-\u9fa5a-zA-Z]+)(分数|成绩|等级|评级|排名|校名|班名|级名|满分|总分)/
      );
      if (subjectMatch) {
        const subject = subjectMatch[1];
        if (subject !== "总分") {
          // 排除"总分"字段，单独处理
          subjectColumns.add(subject);
        }
      }
    });

    // 对于每个识别到的科目，创建一条记录
    subjectColumns.forEach((subject) => {
      const scoreColumn = `${subject}分数`;
      const totalScoreColumn = `${subject}总分`;
      const totalScoreFullColumn = `${subject}满分`;
      const gradeColumn = `${subject}等级`;
      const classRankColumn = `${subject}班名`;
      const gradeRankColumn = `${subject}校名`;

      if (
        item[scoreColumn] !== undefined ||
        item[totalScoreColumn] !== undefined
      ) {
        const subjectRecord: Record<string, any> = {
          ...studentInfo,
          ...examinationInfo,
          subject,
          score: item[scoreColumn] ? parseFloat(item[scoreColumn]) : null,
          total_score: item[totalScoreColumn]
            ? parseFloat(item[totalScoreColumn])
            : null,
          subject_total_score: item[totalScoreFullColumn]
            ? parseFloat(item[totalScoreFullColumn])
            : 100,
        };

        // 添加可选字段（使用新的字段结构）
        if (item[gradeColumn] !== undefined) {
          subjectRecord.original_grade = item[gradeColumn]; // 原始等级
          subjectRecord.grade = item[gradeColumn]; // 向后兼容
        }

        if (item[classRankColumn] !== undefined) {
          subjectRecord.rank_in_class = parseInt(item[classRankColumn]) || 0;
        }

        if (item[gradeRankColumn] !== undefined) {
          subjectRecord.rank_in_grade = parseInt(item[gradeRankColumn]) || 0;
        }

        result.push(subjectRecord);
      }
    });
  }

  console.log(
    `[convertWideToLongFormat] 处理完成，共生成 ${result.length} 条科目记录，班级信息为 ${studentInfo.class_name}，exam_id为 ${examinationInfo.exam_id}`
  );

  return result;
}

// 自动分析成绩数据
export async function autoAnalyzeGradeData(data: any[], examInfo?: any) {
  try {
    const { data: response, error } = await supabase.functions.invoke(
      "auto-analyze-data",
      {
        body: { data, examInfo },
      }
    );

    if (error) {
      console.error("自动分析数据失败:", error);
      throw new Error(`自动分析数据失败: ${error.message}`);
    }

    return response;
  } catch (error) {
    console.error("自动分析数据错误:", error);
    throw error;
  }
}

// 规范化科目名称
export function normalizeSubjectName(subject: string): string {
  if (!subject) return "未知科目";

  // 转换为小写并去除空格进行比较
  const normalized = String(subject).toLowerCase().trim();

  // 常见科目名称映射
  const subjectMapping: Record<string, string> = {
    // 中文科目
    语: "语文",
    语文: "语文",
    chinese: "语文",
    yuwen: "语文",
    数: "数学",
    数学: "数学",
    math: "数学",
    mathematics: "数学",
    shuxue: "数学",
    英: "英语",
    英语: "英语",
    english: "英语",
    yingyu: "英语",
    物: "物理",
    物理: "物理",
    physics: "物理",
    wuli: "物理",
    化: "化学",
    化学: "化学",
    chemistry: "化学",
    huaxue: "化学",
    生: "生物",
    生物: "生物",
    biology: "生物",
    shengwu: "生物",
    政: "政治",
    政治: "政治",
    politics: "政治",
    zhenzhi: "政治",
    史: "历史",
    历史: "历史",
    history: "历史",
    lishi: "历史",
    地: "地理",
    地理: "地理",
    geography: "地理",
    dili: "地理",
    // 常见组合和缩写
    文综: "文科综合",
    文科综合: "文科综合",
    理综: "理科综合",
    理科综合: "理科综合",
    总分: "总分",
    total: "总分",
    总: "总分",
  };

  // 检查科目名称映射
  for (const [key, value] of Object.entries(subjectMapping)) {
    if (normalized.includes(key)) {
      return value;
    }
  }

  // 如果没有匹配到，返回原始值
  return subject;
}

/**
 * 获取系统中所有不同的班级名称
 * @returns 不同班级名称的数组
 */
export async function getDistinctClassNames(): Promise<string[]> {
  try {
    const { data, error } = await supabase
<<<<<<< HEAD
      .from("grade_data")
=======
      .from("grade_data_new")
>>>>>>> 106cbd38
      .select("class_name")
      .not("class_name", "is", null)
      .order("class_name");

    if (error) {
      console.error("获取班级名称失败:", error);
      throw error;
    }

    // 提取班级名称并去重
    const classNames = data
      .map((row) => row.class_name)
      .filter(Boolean)
      .map((name) => String(name).trim())
      .filter((name) => name !== "");

    // 使用Set去重
    return [...new Set(classNames)];
  } catch (error) {
    console.error("获取班级名称出错:", error);
    return [];
  }
}

/**
 * 保存考试数据
 * 直接导出 gradeAnalysisService.saveExamData 以便兼容现有代码
 *
 * 支持两种调用方式：
 * 1. saveExamData({examName, examDate, examType, examId, data, dataFormat}) - 新的对象参数方式
 * 2. saveExamData(processedData, examInfo, mergeStrategy, options) - 原始参数列表方式
 */
export const saveExamData = (param1, param2?, param3?, param4?) => {
  // 检测是否使用了新的对象参数方式调用
  if (param1 && typeof param1 === "object" && "data" in param1) {
    const params = param1;
    console.log("[saveExamData适配器] 检测到对象参数调用方式");

    // 构造考试信息对象
    const examInfo = {
      title: params.examName,
      type: params.examType || params.examId,
      date: params.examDate || new Date().toISOString().split("T")[0],
      subject: params.subject || "",
    };

    console.log("[saveExamData适配器] 构造的考试信息:", examInfo);

    // 确保考试信息完整
    if (!examInfo.title) {
      throw new Error("考试标题不能为空");
    }

    // 传递给原始服务方法
    return gradeAnalysisService.saveExamData(
      params.data,
      examInfo,
      params.mergeStrategy || "replace",
      {
        examScope: params.examScope || "class",
        newStudentStrategy: params.newStudentStrategy || "create",
      }
    );
  }

  // 原始调用方式 - 直接传递各个参数
  return gradeAnalysisService.saveExamData(param1, param2, param3, param4);
};<|MERGE_RESOLUTION|>--- conflicted
+++ resolved
@@ -309,11 +309,7 @@
       // 🚀 智能重复数据检测和处理
       console.log(`[智能检测] 检查考试 ${examId} 是否已有数据...`);
       const { data: existingData, error: checkError } = await supabase
-<<<<<<< HEAD
-        .from("grade_data")
-=======
         .from("grade_data_new")
->>>>>>> 106cbd38
         .select("student_id, subject")
         .eq("exam_id", examId);
 
@@ -401,11 +397,7 @@
 
         // 删除该考试的所有现有数据
         const { error: deleteError } = await supabase
-<<<<<<< HEAD
-          .from("grade_data")
-=======
           .from("grade_data_new")
->>>>>>> 106cbd38
           .delete()
           .eq("exam_id", examId);
 
@@ -434,11 +426,7 @@
           );
 
           const { error: insertError } = await supabase
-<<<<<<< HEAD
-            .from("grade_data")
-=======
             .from("grade_data_new")
->>>>>>> 106cbd38
             .insert(batch);
 
           if (insertError) {
@@ -475,11 +463,7 @@
 
           // 修复：使用正确的约束字段 (exam_id, student_id, subject) 而不是 (exam_id, student_id)
           const { error: upsertError } = await supabase
-<<<<<<< HEAD
-            .from("grade_data")
-=======
             .from("grade_data_new")
->>>>>>> 106cbd38
             .upsert(batch, {
               onConflict: "exam_id,student_id,subject", // 修改：包含subject字段，使不同学科成绩可以共存
               ignoreDuplicates: false,
@@ -495,11 +479,7 @@
 
             // 删除该考试的所有现有数据
             const { error: deleteError } = await supabase
-<<<<<<< HEAD
-              .from("grade_data")
-=======
               .from("grade_data_new")
->>>>>>> 106cbd38
               .delete()
               .eq("exam_id", examId);
 
@@ -512,11 +492,7 @@
 
             // 批量插入所有数据
             const { error: insertError } = await supabase
-<<<<<<< HEAD
-              .from("grade_data")
-=======
               .from("grade_data_new")
->>>>>>> 106cbd38
               .insert(gradeDataWithExamId);
 
             if (insertError) {
@@ -562,11 +538,7 @@
 
           // 使用upsert但设置ignoreDuplicates为true
           const { error: insertError } = await supabase
-<<<<<<< HEAD
-            .from("grade_data")
-=======
             .from("grade_data_new")
->>>>>>> 106cbd38
             .upsert(batch, {
               onConflict: "exam_id,student_id,subject",
               ignoreDuplicates: true, // 忽略已存在的记录
@@ -633,11 +605,7 @@
     return requestCache.get(`exam_results_${examId}`, async () => {
       return safeQuery("grade_data", async () => {
         const { data, error } = await supabase
-<<<<<<< HEAD
-          .from("grade_data")
-=======
           .from("grade_data_new")
->>>>>>> 106cbd38
           .select("*")
           .eq("exam_id", examId);
 
@@ -654,11 +622,7 @@
   async getStudentResults(studentId: string) {
     try {
       const { data, error } = await supabase
-<<<<<<< HEAD
-        .from("grade_data")
-=======
         .from("grade_data_new")
->>>>>>> 106cbd38
         .select("*, exams!inner(id, title, type, date, subject, scope)")
         .eq("student_id", studentId)
         .order("exams.date", { ascending: false });
@@ -731,11 +695,7 @@
   async getStudentTrend(studentId: string, subjectFilter?: string[]) {
     try {
       let query = supabase
-<<<<<<< HEAD
-        .from("grade_data")
-=======
         .from("grade_data_new")
->>>>>>> 106cbd38
         .select("*, exams!inner(id, title, type, date, subject, scope)")
         .eq("student_id", studentId)
         .order("exams.date", { ascending: true });
@@ -761,11 +721,7 @@
   async getClassRanking(examId: string) {
     try {
       const { data, error } = await supabase
-<<<<<<< HEAD
-        .from("grade_data")
-=======
         .from("grade_data_new")
->>>>>>> 106cbd38
         .select("*, exams!inner(*)")
         .eq("exam_id", examId);
 
@@ -841,11 +797,7 @@
   async getStudentRanking(examId: string, classFilter?: string) {
     try {
       let query = supabase
-<<<<<<< HEAD
-        .from("grade_data")
-=======
         .from("grade_data_new")
->>>>>>> 106cbd38
         .select("*")
         .eq("exam_id", examId)
         .order("total_score", { ascending: false });
@@ -879,11 +831,7 @@
     try {
       // 获取学生最近几次考试成绩
       const { data, error } = await supabase
-<<<<<<< HEAD
-        .from("grade_data")
-=======
         .from("grade_data_new")
->>>>>>> 106cbd38
         .select("*, exams!inner(*)")
         .eq("student_id", studentId)
         .order("exams.date", { ascending: false })
@@ -1172,11 +1120,7 @@
       const gradeIds = data.map((item) => item.grade_id);
 
       const { data: gradeData, error: gradeError } = await supabase
-<<<<<<< HEAD
-        .from("grade_data")
-=======
         .from("grade_data_new")
->>>>>>> 106cbd38
         .select("*, exams!inner(*)")
         .in("id", gradeIds);
 
@@ -1199,11 +1143,7 @@
       }
 
       const { data, error } = await supabase
-<<<<<<< HEAD
-        .from("grade_data")
-=======
         .from("grade_data_new")
->>>>>>> 106cbd38
         .select("*, exams!inner(*)")
         .eq("exam_id", examId)
         .in("class_name", classNames);
@@ -1275,11 +1215,7 @@
 
       // 获取考试成绩数据
       const { data: gradeData, error: gradeError } = await supabase
-<<<<<<< HEAD
-        .from("grade_data")
-=======
         .from("grade_data_new")
->>>>>>> 106cbd38
         .select("*")
         .eq("exam_id", examId);
 
@@ -1600,11 +1536,7 @@
     try {
       // 简单检查表是否存在
       const { data, error } = await supabase
-<<<<<<< HEAD
-        .from("grade_data")
-=======
         .from("grade_data_new")
->>>>>>> 106cbd38
         .select("id, exam_id")
         .limit(1);
 
@@ -2092,11 +2024,7 @@
             // 尝试一下另一种更直接的方式添加列
             try {
               const { data: directData, error: directError } = await supabase
-<<<<<<< HEAD
-                .from("grade_data")
-=======
                 .from("grade_data_new")
->>>>>>> 106cbd38
                 .select("count(*)")
                 .limit(1);
 
@@ -2304,11 +2232,7 @@
       // 执行级联删除：先删除成绩数据，再删除考试记录
       // 1. 删除相关的成绩数据
       const { error: gradeDeleteError } = await supabase
-<<<<<<< HEAD
-        .from("grade_data")
-=======
         .from("grade_data_new")
->>>>>>> 106cbd38
         .delete()
         .eq("exam_id", examId);
 
@@ -4051,11 +3975,7 @@
 export async function getDistinctClassNames(): Promise<string[]> {
   try {
     const { data, error } = await supabase
-<<<<<<< HEAD
-      .from("grade_data")
-=======
       .from("grade_data_new")
->>>>>>> 106cbd38
       .select("class_name")
       .not("class_name", "is", null)
       .order("class_name");
