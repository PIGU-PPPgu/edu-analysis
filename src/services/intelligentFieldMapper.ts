/**
 * 智能字段映射服务
 * 专门处理复杂的CSV表头识别和数据转换
 */

export interface FieldMapping {
  originalField: string;
  mappedField: string;
  subject?: string;
  dataType:
    | "score"
    | "grade"
    | "rank_class"
    | "rank_school"
    | "rank_grade"
    | "student_info";
  confidence: number;
}

/**
 * 科目成绩数据结构（已废弃，使用 Record<string, any> 替代）
 * @deprecated 改用 Record<string, any> 以支持更灵活的数据结构
 */
export interface SubjectData {
  subject: string;
  score?: number;
  grade?: string;
  rank_in_class?: number;
  rank_in_school?: number;
  rank_in_grade?: number;
}

/**
 * 完整的成绩记录接口
 * 用于宽表格转换后的长表格数据
 */
export interface CompleteGradeRecord {
  // 主键
  id?: string;

  // 学生信息
  student_id: string;
  name: string;
  class_name: string;
  grade?: string;

  // 考试信息
  exam_id: string;
  exam_title: string;
  exam_type: string;
  exam_date: string;
  exam_scope?: string;

  // 科目成绩
  subject: string;
  score?: number;
  original_grade?: string;
  grade?: string;
  computed_grade?: string;

  // 排名信息
  rank_in_class?: number;
  rank_in_grade?: number;
  rank_in_school?: number;

  // 其他字段
  subject_total_score?: number;
  percentile?: number;
  z_score?: number;

  // 状态字段
  is_analyzed?: boolean;
  analyzed_at?: string;

  // 元数据
  import_strategy?: string;
  match_type?: string;
  multiple_matches?: boolean;
  metadata?: Record<string, any>;

  // 时间戳
  created_at?: string;
  updated_at?: string;
}

/**
 * 增强的科目识别模式
 */
const SUBJECT_PATTERNS = {
  语文: {
    keywords: ["语文", "语", "chinese", "yuwen"],
    aliases: ["语文分数", "语文等级", "语文班名", "语文校名", "语文级名"],
  },
  数学: {
    keywords: ["数学", "数", "math", "mathematics", "shuxue"],
    aliases: ["数学分数", "数学等级", "数学班名", "数学校名", "数学级名"],
  },
  英语: {
    keywords: ["英语", "英", "english", "yingyu"],
    aliases: ["英语分数", "英语等级", "英语班名", "英语校名", "英语级名"],
  },
  物理: {
    keywords: ["物理", "物", "physics", "wuli"],
    aliases: ["物理分数", "物理等级", "物理班名", "物理校名", "物理级名"],
  },
  化学: {
    keywords: ["化学", "化", "chemistry", "huaxue"],
    aliases: ["化学分数", "化学等级", "化学班名", "化学校名", "化学级名"],
  },
  生物: {
    keywords: ["生物", "生", "biology", "shengwu"],
    aliases: ["生物分数", "生物等级", "生物班名", "生物校名", "生物级名"],
  },
  政治: {
    keywords: [
      "政治",
      "政",
      "politics",
      "zhengzhi",
      "道法",
      "道德与法治",
      "道德法治",
<<<<<<< HEAD
      "思政",
      "思想政治",
      "德育",
=======
>>>>>>> 106cbd38
    ],
    aliases: [
      "政治分数",
      "政治等级",
      "政治班名",
      "政治校名",
      "政治级名",
      "道法分数",
      "道法等级",
      "道法班名",
      "道法校名",
      "道法级名",
<<<<<<< HEAD
      "思政分数",
      "思政等级",
=======
>>>>>>> 106cbd38
    ],
  },
  历史: {
    keywords: ["历史", "史", "history", "lishi"],
    aliases: ["历史分数", "历史等级", "历史班名", "历史校名", "历史级名"],
  },
  地理: {
    keywords: ["地理", "地", "geography", "dili"],
    aliases: ["地理分数", "地理等级", "地理班名", "地理校名", "地理级名"],
  },
  // 注意：总分不应作为科目处理，而应作为附加字段
  // '总分' 字段将被特殊处理，添加到每个学生的所有科目记录中
};

/**
 * ✅ 增强字段类型识别模式 - 支持学科特定排名字段
 */
const FIELD_TYPE_PATTERNS = {
  score: ["分数", "score", "成绩", "得分", "分"],
  grade: ["等级", "grade", "级别", "档次"],
  rank_in_class: [
    // 通用班级排名
    "班名",
    "class_rank",
    "班级排名",
    "班排",
    "班级名次",
    // 学科特定班级排名
    "语文班级排名",
    "语文班排",
    "语文班名",
    "数学班级排名",
    "数学班排",
    "数学班名",
    "英语班级排名",
    "英语班排",
    "英语班名",
    "物理班级排名",
    "物理班排",
    "物理班名",
    "化学班级排名",
    "化学班排",
    "化学班名",
    "生物班级排名",
    "生物班排",
    "生物班名",
    "政治班级排名",
    "政治班排",
    "政治班名",
    "历史班级排名",
    "历史班排",
    "历史班名",
    "地理班级排名",
    "地理班排",
    "地理班名",
    "总分班级排名",
    "总分班排",
    "总分班名",
  ],
  rank_in_grade: [
    // 通用年级排名
    "级名",
    "grade_rank",
    "年级排名",
    "级排",
    "年级名次",
    // 学科特定年级排名
    "语文年级排名",
    "语文级排",
    "语文级名",
    "数学年级排名",
    "数学级排",
    "数学级名",
    "英语年级排名",
    "英语级排",
    "英语级名",
    "物理年级排名",
    "物理级排",
    "物理级名",
    "化学年级排名",
    "化学级排",
    "化学级名",
    "生物年级排名",
    "生物级排",
    "生物级名",
    "政治年级排名",
    "政治级排",
    "政治级名",
    "历史年级排名",
    "历史级排",
    "历史级名",
    "地理年级排名",
    "地理级排",
    "地理级名",
    "总分年级排名",
    "总分级排",
    "总分级名",
  ],
  rank_in_school: [
    // 通用全校排名
    "校名",
    "school_rank",
    "学校排名",
    "校排",
    "全校排名",
    "全校名次",
    // 学科特定全校排名
    "语文学校排名",
    "语文校排",
    "语文校名",
    "数学学校排名",
    "数学校排",
    "数学校名",
    "英语学校排名",
    "英语校排",
    "英语校名",
    "物理学校排名",
    "物理校排",
    "物理校名",
    "化学学校排名",
    "化学校排",
    "化学校名",
    "生物学校排名",
    "生物校排",
    "生物校名",
    "政治学校排名",
    "政治校排",
    "政治校名",
    "历史学校排名",
    "历史校排",
    "历史校名",
    "地理学校排名",
    "地理校排",
    "地理校名",
    "总分学校排名",
    "总分校排",
    "总分校名",
  ],
};

/**
 * 学生信息字段模式 - 扩展别名库
 */
const STUDENT_INFO_PATTERNS = {
<<<<<<< HEAD
  name: [
    "姓名",
    "名字",
    "name",
    "学生姓名",
    "student_name",
    "fullname",
    "学生",
    "考生姓名",
    "考生",
    "姓 名",
  ],
  student_id: [
    "学号",
    "student_id",
    "id",
    "学生编号",
    "考号",
    "准考证号",
    "考生号",
    "学籍号",
    "编号",
    "序号",
    "学生学号",
    "报名号",
  ],
  class_name: [
    "班级",
    "class",
    "class_name",
    "所在班级",
    "班级名称",
    "班",
    "行政班",
    "教学班",
    "class_id",
    "班级编号",
  ],
};

/**
 * 特殊字段模式 - 总分和排名（扩展别名）
 */
const SPECIAL_FIELD_PATTERNS = {
  total_score: [
    "总分",
    "总成绩",
    "total",
    "合计",
    "总分数",
    "总计",
    "sum",
    "全科总分",
    "各科总分",
    "成绩总分",
    "总",
  ],
  total_grade: ["总分等级", "总等级", "总评等级", "综合等级"],
  rank_in_class: [
    "班级排名",
    "班排",
    "班内排名",
    "class_rank",
    "班名次",
    "班级名次",
    "班内名次",
    "总分班名",
    "总分班排",
  ],
  rank_in_grade: [
    "年级排名",
    "级排",
    "年级内排名",
    "grade_rank",
    "年级名次",
    "级内排名",
    "级名次",
    "总分级名",
    "总分年排",
    "总分级排",
  ],
  rank_in_school: [
    "学校排名",
    "校排",
    "全校排名",
    "school_rank",
    "校名次",
    "全校名次",
    "总分校名",
    "总分校排",
  ],
=======
  name: ["姓名", "名字", "name", "学生姓名"],
  student_id: ["学号", "student_id", "id", "学生编号"],
  class_name: ["班级", "class", "class_name", "所在班级"],
};

/**
 * 特殊字段模式 - 总分和排名
 */
const SPECIAL_FIELD_PATTERNS = {
  total_score: ["总分", "总成绩", "total", "合计", "总分数"],
  rank_in_class: ["班级排名", "班排", "班内排名", "class_rank"],
  rank_in_grade: ["年级排名", "级排", "年级内排名", "grade_rank"],
  rank_in_school: ["学校排名", "校排", "全校排名", "school_rank"],
>>>>>>> 106cbd38
};

/**
 * 智能分析CSV表头，识别字段映射
 */
export function analyzeCSVHeaders(headers: string[]): {
  mappings: FieldMapping[];
  subjects: string[];
  studentFields: FieldMapping[];
  confidence: number;
} {
  console.log("[智能字段映射] 开始分析CSV表头:", headers);

  const mappings: FieldMapping[] = [];
  const subjects = new Set<string>();
  const studentFields: FieldMapping[] = [];

  headers.forEach((header) => {
    const mapping = identifyField(header);
    if (mapping) {
      mappings.push(mapping);

      if (mapping.subject) {
        subjects.add(mapping.subject);
      }

      if (mapping.dataType === "student_info") {
        studentFields.push(mapping);
      }
    }
  });

  // ✅ 增强整体置信度计算 - 考虑匹配质量而非仅仅数量
  const totalFields = headers.length;
  const mappedFields = mappings.length;

  // 基础覆盖率
  const coverageRatio = mappedFields / totalFields;

  // 质量加权置信度 - 考虑每个映射的置信度
  const weightedConfidence =
    mappings.length > 0
      ? mappings.reduce((sum, mapping) => sum + mapping.confidence, 0) /
        mappings.length
      : 0;

  // 必要字段检查加成
  const hasRequiredFields = studentFields.length >= 2 && subjects.size >= 1;
  const requiredFieldsBonus = hasRequiredFields ? 0.1 : -0.2;

  // 综合置信度计算
  const confidence = Math.min(
    0.99,
    Math.max(
      0.1,
      coverageRatio * 0.4 + weightedConfidence * 0.5 + requiredFieldsBonus + 0.1
    )
  );

  console.log("[智能字段映射] 增强分析结果:", {
    总字段数: totalFields,
    已映射字段数: mappedFields,
    覆盖率: `${Math.round(coverageRatio * 100)}%`,
    加权置信度: `${Math.round(weightedConfidence * 100)}%`,
    识别的科目: Array.from(subjects),
    学生字段数: studentFields.length,
    综合置信度: `${Math.round(confidence * 100)}%`,
    "达到98%目标": confidence >= 0.98 ? "✅" : "❌",
  });

  return {
    mappings,
    subjects: Array.from(subjects),
    studentFields,
    confidence,
  };
}

/**
 * ✅ 增强识别单个字段的类型和映射 - 混合策略：算法优先 + AI辅助
 */
function identifyField(header: string): FieldMapping | null {
  const normalizedHeader = header.trim().toLowerCase();
  const originalHeader = header.trim();

  console.log(`[混合识别] 分析字段: "${originalHeader}"`);

  // 🎯 第一层：算法100%确定映射 - 高置信度字段

  // 1.1 学生基础信息 - 算法完全能处理
  for (const [field, patterns] of Object.entries(STUDENT_INFO_PATTERNS)) {
    const sortedPatterns = patterns.sort((a, b) => b.length - a.length);

    for (const pattern of sortedPatterns) {
      const normalizedPattern = pattern.toLowerCase();

      // 精确匹配策略 - 算法100%确定
      const isExactMatch = normalizedHeader === normalizedPattern;
      const isStartsWithMatch = normalizedHeader.startsWith(normalizedPattern);
      const isEndsWithMatch = normalizedHeader.endsWith(normalizedPattern);

      if (isExactMatch || isStartsWithMatch || isEndsWithMatch) {
        let confidence = 0.99; // 算法高置信度
        if (isExactMatch) confidence = 1.0; // 完全匹配

        console.log(
          `[算法识别] ✅ 学生信息确定匹配: ${field}, 置信度: ${confidence}`
        );

        return {
          originalField: header,
          mappedField: field,
          dataType: "student_info",
          confidence,
        };
      }
    }
  }

<<<<<<< HEAD
  // 1.2 特殊字段识别 - 总分、排名、等级等
=======
  // 1.2 特殊字段识别 - 总分、排名等
>>>>>>> 106cbd38
  for (const [field, patterns] of Object.entries(SPECIAL_FIELD_PATTERNS)) {
    for (const pattern of patterns) {
      const normalizedPattern = pattern.toLowerCase();

      if (
        normalizedHeader === normalizedPattern ||
        normalizedHeader.includes(normalizedPattern)
      ) {
<<<<<<< HEAD
        // 确定数据类型
        let dataType: FieldMapping["dataType"] = "score";
        if (field.includes("rank")) {
          if (field === "rank_in_class") dataType = "rank_class";
          else if (field === "rank_in_grade") dataType = "rank_grade";
          else if (field === "rank_in_school") dataType = "rank_school";
          else dataType = "rank_class";
        } else if (field === "total_grade") {
          dataType = "grade";
        }

=======
>>>>>>> 106cbd38
        console.log(`[算法识别] ✅ 特殊字段确定匹配: ${field}, 置信度: 1.0`);

        return {
          originalField: header,
          mappedField: field,
<<<<<<< HEAD
          dataType,
=======
          dataType: field.includes("rank") ? "rank_class" : "score",
>>>>>>> 106cbd38
          confidence: 1.0,
        };
      }
    }
  }

  // 🎯 第二层：算法标准科目识别 - 高置信度科目字段

  // 2.1 标准科目完全匹配 - 算法100%确定
  const standardSubjects = [
    "语文",
    "数学",
    "英语",
    "物理",
    "化学",
    "生物",
    "政治",
    "历史",
    "地理",
  ];

  for (const subject of standardSubjects) {
    // 完全匹配科目名
    if (normalizedHeader === subject) {
      console.log(`[算法识别] ✅ 标准科目完全匹配: ${subject}, 置信度: 1.0`);

      return {
        originalField: header,
        mappedField: "score",
        subject: subject,
        dataType: "score",
        confidence: 1.0,
      };
    }

    // 科目+等级模式 - 算法确定
    if (
      normalizedHeader === `${subject}等级` ||
      normalizedHeader === `${subject}级别`
    ) {
      console.log(
        `[算法识别] ✅ 科目等级完全匹配: ${subject}等级, 置信度: 1.0`
      );

      return {
        originalField: header,
        mappedField: "original_grade",
        subject: subject,
        dataType: "grade",
        confidence: 1.0,
      };
    }

    // 科目+分数模式 - 算法确定
    if (
      normalizedHeader === `${subject}分数` ||
      normalizedHeader === `${subject}成绩`
    ) {
      console.log(
        `[算法识别] ✅ 科目分数完全匹配: ${subject}分数, 置信度: 1.0`
      );

      return {
        originalField: header,
        mappedField: "score",
        subject: subject,
        dataType: "score",
        confidence: 1.0,
      };
    }
  }

  // 🤖 第三层：AI辅助复杂识别 - 算法无法确定的字段
  // 这部分交给AI来处理复杂的、非标准的、模糊的字段命名

  // 2.2 复杂科目模糊匹配 - AI辅助区域
  const sortedSubjects = Object.entries(SUBJECT_PATTERNS).sort((a, b) => {
    const maxLengthA = Math.max(...a[1].keywords.map((k) => k.length));
    const maxLengthB = Math.max(...b[1].keywords.map((k) => k.length));
    return maxLengthB - maxLengthA;
  });

  for (const [subject, config] of sortedSubjects) {
    const matchResults = config.keywords
      .sort((a, b) => b.length - a.length)
      .map((keyword) => ({
        keyword,
        confidence: calculateKeywordMatchConfidence(
          normalizedHeader,
          originalHeader,
          keyword
        ),
        matchType: getMatchType(normalizedHeader, keyword.toLowerCase()),
      }))
      .filter((result) => result.confidence > 0);

    const bestMatch = matchResults.reduce(
      (best, current) =>
        current.confidence > best.confidence ? current : best,
      { confidence: 0, keyword: "", matchType: "none" }
    );

    // 降低置信度阈值，标记为AI辅助区域
    if (bestMatch.confidence > 0.4) {
      // 不确定的字段，需要AI确认
      console.log(
        `[AI辅助区域] "${originalHeader}" 可能匹配科目 "${subject}" (关键词: "${bestMatch.keyword}", 置信度: ${bestMatch.confidence}, 需要AI确认)`
      );

      let dataType: FieldMapping["dataType"] = "score";
      let finalConfidence = Math.min(0.7, bestMatch.confidence); // 限制算法区域置信度

      // ✅ 精确类型匹配 - 支持排名字段的准确映射
      for (const [type, patterns] of Object.entries(FIELD_TYPE_PATTERNS)) {
        const matched = patterns.some((pattern) =>
          normalizedHeader.includes(pattern.toLowerCase())
        );
        if (matched) {
          // 将排名类型映射到正确的数据库字段
          if (type === "rank_in_class") {
            dataType = "rank_in_class";
          } else if (type === "rank_in_grade") {
            dataType = "rank_in_grade";
          } else if (type === "rank_in_school") {
            dataType = "rank_in_school";
          } else {
            dataType = type as FieldMapping["dataType"];
          }

          finalConfidence = Math.min(0.98, bestMatch.confidence + 0.15); // 给排名字段更高奖励
          console.log(
            `[字段识别] ✅ 明确类型识别: ${type} -> ${dataType}, 调整置信度至: ${finalConfidence}`
          );
          break;
        }
      }

      // 智能类型推断 - 基于上下文和模式
      if (finalConfidence === bestMatch.confidence) {
        const typeInferences = [
          {
            condition:
              normalizedHeader.includes("分数") ||
              normalizedHeader.endsWith(subject.toLowerCase()) ||
              normalizedHeader.startsWith(subject.toLowerCase()) ||
              bestMatch.matchType === "exact",
            type: "score" as FieldMapping["dataType"],
            boost: 0.05,
          },
          {
            condition:
              normalizedHeader.includes("等级") ||
              normalizedHeader.includes("档次"),
            type: "grade" as FieldMapping["dataType"],
            boost: 0.08,
          },
          {
            condition:
              normalizedHeader.includes("班名") ||
              normalizedHeader.includes("班级排名") ||
              normalizedHeader.includes("班排"),
            type: "rank_class" as FieldMapping["dataType"],
            boost: 0.08,
          },
          {
            condition:
              normalizedHeader.includes("校名") ||
              normalizedHeader.includes("学校排名") ||
              normalizedHeader.includes("校排"),
            type: "rank_school" as FieldMapping["dataType"],
            boost: 0.08,
          },
          {
            condition:
              normalizedHeader.includes("级名") ||
              normalizedHeader.includes("年级排名") ||
              normalizedHeader.includes("级排"),
            type: "rank_grade" as FieldMapping["dataType"],
            boost: 0.08,
          },
        ];

        for (const inference of typeInferences) {
          if (inference.condition) {
            dataType = inference.type;
            finalConfidence = Math.min(
              0.98,
              bestMatch.confidence + inference.boost
            );
            console.log(
              `[字段识别] 智能推断类型: ${inference.type}, 置信度提升至: ${finalConfidence}`
            );
            break;
          }
        }

        // 如果没有特定类型指示，保持默认分数类型
        if (finalConfidence === bestMatch.confidence) {
          dataType = "score";
          finalConfidence = Math.max(0.75, bestMatch.confidence); // 确保最低置信度
        }
      }

      // 根据数据类型映射到正确的系统字段
      let mappedField: string;
      switch (dataType) {
        case "grade":
          mappedField = "original_grade"; // 映射到等级字段
          break;
        case "score":
          mappedField = subject === "总分" ? "total_score" : "score";
          break;
        case "rank_class":
          mappedField = "rank_in_class";
          break;
        case "rank_school":
        case "rank_grade":
          mappedField = "rank_in_grade";
          break;
        default:
          mappedField = `${subject}_${dataType}`;
      }

      return {
        originalField: header,
        mappedField,
        subject,
        dataType,
        confidence: finalConfidence,
      };
    }
  }

  return null;
}

/**
 * 将宽表格数据转换为单条完整记录（宽表模式）
<<<<<<< HEAD
 * ✅ 完全动态映射：使用智能分析结果，支持任意表头格式
=======
 * 完全对接CSV结构：一个学生一次考试一条记录
>>>>>>> 106cbd38
 */
export function convertWideToLongFormatEnhanced(
  rowData: Record<string, any>,
  headerAnalysis: {
    mappings: FieldMapping[];
    subjects: string[];
    studentFields: FieldMapping[];
    confidence: number;
  },
  examInfo?: {
    title: string;
    type: string;
    date: string;
    exam_id: string;
  }
): Record<string, any> {
<<<<<<< HEAD
  console.log("[动态映射模式] 开始处理CSV行:", rowData);
  console.log("[动态映射模式] 使用字段映射:", headerAnalysis.mappings);

  // 🎯 第一步：构建反向映射表 - 从目标字段找回原始CSV列名
  const reverseMapping: Record<string, string> = {};
  const subjectMapping: Record<string, Record<string, string>> = {};

  headerAnalysis.mappings.forEach((mapping) => {
    const originalField = mapping.originalField;
    const mappedField = mapping.mappedField;

    if (mapping.dataType === "student_info") {
      // 学生信息字段：name, student_id, class_name
      reverseMapping[mappedField] = originalField;
      console.log(`[反向映射] 学生字段: ${mappedField} ← "${originalField}"`);
    } else if (mapping.subject) {
      // 科目字段：按科目分组
      const subject = mapping.subject;
      if (!subjectMapping[subject]) {
        subjectMapping[subject] = {};
      }

      // 映射数据类型到数据库字段
      if (mapping.dataType === "score") {
        subjectMapping[subject].score = originalField;
      } else if (mapping.dataType === "grade") {
        subjectMapping[subject].grade = originalField;
      } else if (mapping.dataType === "rank_class") {
        subjectMapping[subject].rank_in_class = originalField;
      } else if (mapping.dataType === "rank_grade") {
        subjectMapping[subject].rank_in_grade = originalField;
      } else if (mapping.dataType === "rank_school") {
        subjectMapping[subject].rank_in_school = originalField;
      }

      console.log(
        `[反向映射] 科目字段: ${subject} ${mapping.dataType} ← "${originalField}"`
      );
    } else if (mappedField === "total_score") {
      // 总分字段
      reverseMapping.total_score = originalField;
      console.log(`[反向映射] 总分: total_score ← "${originalField}"`);
    } else if (mappedField === "total_grade") {
      // 总分等级字段
      reverseMapping.total_grade = originalField;
      console.log(`[反向映射] 总等级: total_grade ← "${originalField}"`);
    } else if (mappedField.startsWith("rank_")) {
      // 排名字段
      reverseMapping[mappedField] = originalField;
      console.log(`[反向映射] 排名: ${mappedField} ← "${originalField}"`);
    }
  });

  // 🎯 第二步：动态构建数据记录
  const record: Record<string, any> = {
    // 考试信息
    exam_id: examInfo?.exam_id,
=======
  console.log("[兼容映射模式] 开始处理CSV行:", rowData);

  // 兼容映射：CSV中文字段 → 数据库英文字段
  const record: Record<string, any> = {
    // 关联键
    exam_id: examInfo?.exam_id,

    // 学生基本信息映射
    student_id: rowData["姓名"] || `temp_${Date.now()}`,
    name: rowData["姓名"] || "未知学生",
    class_name: rowData["班级"] || "未知班级",

    // 考试信息
>>>>>>> 106cbd38
    exam_title: examInfo?.title,
    exam_type: examInfo?.type,
    exam_date: examInfo?.date,

<<<<<<< HEAD
    // 动态学生信息映射
    student_id:
      rowData[reverseMapping.student_id] ||
      rowData[reverseMapping.name] ||
      `temp_${Date.now()}`,
    name: rowData[reverseMapping.name] || "未知学生",
    class_name: rowData[reverseMapping.class_name] || "未知班级",

    // 动态总分信息映射
    total_score: reverseMapping.total_score
      ? parseFloat(rowData[reverseMapping.total_score]) || null
      : null,
    total_grade: reverseMapping.total_grade
      ? rowData[reverseMapping.total_grade]
      : null,
    total_rank_in_class: reverseMapping.total_rank_in_class
      ? parseInt(rowData[reverseMapping.total_rank_in_class]) || null
      : null,
    total_rank_in_school: reverseMapping.total_rank_in_school
      ? parseInt(rowData[reverseMapping.total_rank_in_school]) || null
      : null,
    total_rank_in_grade: reverseMapping.total_rank_in_grade
      ? parseInt(rowData[reverseMapping.total_rank_in_grade]) || null
      : null,
=======
    // 总分信息映射：CSV中文 → 数据库英文
    total_score: parseFloat(rowData["总分分数"]) || null,
    total_grade: rowData["总分等级"] || null,
    total_rank_in_class: parseInt(rowData["总分班名"]) || null,
    total_rank_in_school: parseInt(rowData["总分校名"]) || null,
    total_rank_in_grade: parseInt(rowData["总分级名"]) || null,

    // 各科目映射：CSV中文 → 数据库英文
    // 语文
    chinese_score: parseFloat(rowData["语文分数"]) || null,
    chinese_grade: rowData["语文等级"] || null,
    chinese_rank_in_class: parseInt(rowData["语文班名"]) || null,
    chinese_rank_in_school: parseInt(rowData["语文校名"]) || null,
    chinese_rank_in_grade: parseInt(rowData["语文级名"]) || null,

    // 数学
    math_score: parseFloat(rowData["数学分数"]) || null,
    math_grade: rowData["数学等级"] || null,
    math_rank_in_class: parseInt(rowData["数学班名"]) || null,
    math_rank_in_school: parseInt(rowData["数学校名"]) || null,
    math_rank_in_grade: parseInt(rowData["数学级名"]) || null,

    // 英语
    english_score: parseFloat(rowData["英语分数"]) || null,
    english_grade: rowData["英语等级"] || null,
    english_rank_in_class: parseInt(rowData["英语班名"]) || null,
    english_rank_in_school: parseInt(rowData["英语校名"]) || null,
    english_rank_in_grade: parseInt(rowData["英语级名"]) || null,

    // 物理
    physics_score: parseFloat(rowData["物理分数"]) || null,
    physics_grade: rowData["物理等级"] || null,
    physics_rank_in_class: parseInt(rowData["物理班名"]) || null,
    physics_rank_in_school: parseInt(rowData["物理校名"]) || null,
    physics_rank_in_grade: parseInt(rowData["物理级名"]) || null,

    // 化学
    chemistry_score: parseFloat(rowData["化学分数"]) || null,
    chemistry_grade: rowData["化学等级"] || null,
    chemistry_rank_in_class: parseInt(rowData["化学班名"]) || null,
    chemistry_rank_in_school: parseInt(rowData["化学校名"]) || null,
    chemistry_rank_in_grade: parseInt(rowData["化学级名"]) || null,

    // 道法
    politics_score: parseFloat(rowData["道法分数"]) || null,
    politics_grade: rowData["道法等级"] || null,
    politics_rank_in_class: parseInt(rowData["道法班名"]) || null,
    politics_rank_in_school: parseInt(rowData["道法校名"]) || null,
    politics_rank_in_grade: parseInt(rowData["道法级名"]) || null,

    // 历史
    history_score: parseFloat(rowData["历史分数"]) || null,
    history_grade: rowData["历史等级"] || null,
    history_rank_in_class: parseInt(rowData["历史班名"]) || null,
    history_rank_in_school: parseInt(rowData["历史校名"]) || null,
    history_rank_in_grade: parseInt(rowData["历史级名"]) || null,
>>>>>>> 106cbd38

    // 时间戳
    created_at: new Date().toISOString(),
    updated_at: new Date().toISOString(),
  };

<<<<<<< HEAD
  // 🎯 第三步：动态映射各科目数据
  const subjectDbMapping: Record<string, string> = {
    语文: "chinese",
    数学: "math",
    英语: "english",
    物理: "physics",
    化学: "chemistry",
    生物: "biology",
    政治: "politics",
    历史: "history",
    地理: "geography",
  };

  Object.entries(subjectMapping).forEach(([subject, fields]) => {
    const dbSubject = subjectDbMapping[subject] || subject.toLowerCase();

    // 分数字段
    if (fields.score) {
      const scoreValue = parseFloat(rowData[fields.score]);
      record[`${dbSubject}_score`] = isNaN(scoreValue) ? null : scoreValue;
      console.log(
        `[科目映射] ${dbSubject}_score = ${record[`${dbSubject}_score`]} (来自 "${fields.score}")`
      );
    }

    // 等级字段
    if (fields.grade) {
      record[`${dbSubject}_grade`] = rowData[fields.grade] || null;
    }

    // 排名字段
    if (fields.rank_in_class) {
      const rankValue = parseInt(rowData[fields.rank_in_class]);
      record[`${dbSubject}_rank_in_class`] = isNaN(rankValue)
        ? null
        : rankValue;
    }

    if (fields.rank_in_grade) {
      const rankValue = parseInt(rowData[fields.rank_in_grade]);
      record[`${dbSubject}_rank_in_grade`] = isNaN(rankValue)
        ? null
        : rankValue;
    }

    if (fields.rank_in_school) {
      const rankValue = parseInt(rowData[fields.rank_in_school]);
      record[`${dbSubject}_rank_in_school`] = isNaN(rankValue)
        ? null
        : rankValue;
    }
  });

  console.log("[动态映射模式] 处理结果:", {
    学生: record.name,
    班级: record.class_name,
    总分: record.total_score,
    语文: record.chinese_score,
    数学: record.math_score,
    英语: record.english_score,
    原始数据关键字段: {
      name列名: reverseMapping.name,
      name值: rowData[reverseMapping.name],
      class列名: reverseMapping.class_name,
      class值: rowData[reverseMapping.class_name],
    },
  });

=======
  console.log("[兼容映射模式] 处理结果:", {
    学生: record.name,
    班级: record.class_name,
    总分: record.total_score,
    语文: record.chinese_score,
    数学: record.math_score,
    英语: record.english_score,
  });

>>>>>>> 106cbd38
  return record;
}

/**
 * 生成字段映射建议
 */
export function generateMappingSuggestions(headers: string[]): {
  suggestions: Record<string, string>;
  confidence: number;
  issues: string[];
} {
  const analysis = analyzeCSVHeaders(headers);
  const suggestions: Record<string, string> = {};
  const issues: string[] = [];

  // 生成映射建议
  analysis.mappings.forEach((mapping) => {
    if (mapping.dataType === "student_info") {
      suggestions[mapping.originalField] = mapping.mappedField;
    } else if (mapping.subject && mapping.dataType === "score") {
      // 对于科目分数，映射为 subject 字段
      suggestions[mapping.originalField] = "subject_score";
    }
  });

  // 检查必要字段
  const hasName = analysis.studentFields.some((f) => f.mappedField === "name");
  const hasClass = analysis.studentFields.some(
    (f) => f.mappedField === "class_name"
  );
  const hasSubjects = analysis.subjects.length > 0;

  if (!hasName) {
    issues.push("未找到学生姓名字段");
  }
  if (!hasClass) {
    issues.push("未找到班级字段");
  }
  if (!hasSubjects) {
    issues.push("未找到任何科目字段");
  }

  return {
    suggestions,
    confidence: analysis.confidence,
    issues,
<<<<<<< HEAD
  };
}

/**
 * ✅ AI增强匹配置信度计算函数
 */
function calculateKeywordMatchConfidence(
  normalizedHeader: string,
  originalHeader: string,
  keyword: string
): number {
  const normalizedKeyword = keyword.toLowerCase();

  // 精确匹配 - 最高置信度
  if (normalizedHeader === normalizedKeyword) {
    return 0.98;
  }

  // 开头匹配 - 很高置信度
  if (normalizedHeader.startsWith(normalizedKeyword)) {
    return 0.95;
  }

  // 结尾匹配 - 很高置信度
  if (normalizedHeader.endsWith(normalizedKeyword)) {
    return 0.93;
  }

  // 包含匹配 - 需要考虑上下文
  if (normalizedHeader.includes(normalizedKeyword)) {
    // 单字符匹配需要更严格验证
    if (normalizedKeyword.length === 1) {
      // 确保不是作为其他词的一部分
      const regex = new RegExp(
        `(?:^|[^\\u4e00-\\u9fa5a-z0-9])${normalizedKeyword}(?:[^\\u4e00-\\u9fa5a-z0-9]|$)`
      );
      if (regex.test(normalizedHeader)) {
        return 0.85;
      }
      return 0; // 单字符匹配但上下文不合适
    }

    // 多字符匹配
    if (normalizedKeyword.length >= 2) {
      // 考虑关键词在整个字段中的比例
      const ratio = normalizedKeyword.length / normalizedHeader.length;
      if (ratio >= 0.5) return 0.92; // 关键词占很大比例
      if (ratio >= 0.3) return 0.88; // 关键词占中等比例
      return 0.82; // 关键词占较小比例
    }
  }

  // 模糊匹配 - 计算编辑距离
  const distance = levenshteinDistance(normalizedHeader, normalizedKeyword);
  const maxLength = Math.max(normalizedHeader.length, normalizedKeyword.length);
  const similarity = 1 - distance / maxLength;

  if (similarity >= 0.8) return 0.75;
  if (similarity >= 0.6) return 0.65;

  return 0; // 无匹配
}

/**
 * ✅ 获取匹配类型
 */
function getMatchType(
  normalizedHeader: string,
  normalizedKeyword: string
): string {
  if (normalizedHeader === normalizedKeyword) return "exact";
  if (normalizedHeader.startsWith(normalizedKeyword)) return "prefix";
  if (normalizedHeader.endsWith(normalizedKeyword)) return "suffix";
  if (normalizedHeader.includes(normalizedKeyword)) return "contains";
  return "fuzzy";
}

/**
 * ✅ 计算编辑距离（Levenshtein距离）
 */
function levenshteinDistance(str1: string, str2: string): number {
  const matrix = Array(str2.length + 1)
    .fill(null)
    .map(() => Array(str1.length + 1).fill(null));

  for (let i = 0; i <= str1.length; i++) matrix[0][i] = i;
  for (let j = 0; j <= str2.length; j++) matrix[j][0] = j;

  for (let j = 1; j <= str2.length; j++) {
    for (let i = 1; i <= str1.length; i++) {
      const indicator = str1[i - 1] === str2[j - 1] ? 0 : 1;
      matrix[j][i] = Math.min(
        matrix[j][i - 1] + 1, // deletion
        matrix[j - 1][i] + 1, // insertion
        matrix[j - 1][i - 1] + indicator // substitution
      );
    }
  }

  return matrix[str2.length][str1.length];
}

// ============================================================================
// 📦 字段映射缓存系统 - 记住用户的成功映射
// ============================================================================

const CACHE_KEY = "grade_import_field_mappings_cache";
const CACHE_VERSION = "v1";

interface CachedMapping {
  originalField: string;
  mappedField: string;
  subject?: string;
  dataType: FieldMapping["dataType"];
  usageCount: number;
  lastUsed: string;
}

interface MappingCache {
  version: string;
  mappings: Record<string, CachedMapping>;
  updatedAt: string;
}

/**
 * 从缓存加载字段映射
 */
export function loadMappingCache(): MappingCache | null {
  try {
    const cached = localStorage.getItem(CACHE_KEY);
    if (!cached) return null;

    const cache = JSON.parse(cached) as MappingCache;
    if (cache.version !== CACHE_VERSION) {
      console.log("[缓存] 版本不匹配，清除旧缓存");
      localStorage.removeItem(CACHE_KEY);
      return null;
    }

    console.log(
      `[缓存] 加载成功，包含 ${Object.keys(cache.mappings).length} 个映射`
    );
    return cache;
  } catch (e) {
    console.error("[缓存] 加载失败:", e);
    return null;
  }
}

/**
 * 保存字段映射到缓存
 */
export function saveMappingToCache(mappings: FieldMapping[]): void {
  try {
    const cache = loadMappingCache() || {
      version: CACHE_VERSION,
      mappings: {},
      updatedAt: new Date().toISOString(),
    };

    mappings.forEach((mapping) => {
      const key = mapping.originalField.toLowerCase();
      const existing = cache.mappings[key];

      cache.mappings[key] = {
        originalField: mapping.originalField,
        mappedField: mapping.mappedField,
        subject: mapping.subject,
        dataType: mapping.dataType,
        usageCount: existing ? existing.usageCount + 1 : 1,
        lastUsed: new Date().toISOString(),
      };
    });

    cache.updatedAt = new Date().toISOString();
    localStorage.setItem(CACHE_KEY, JSON.stringify(cache));
    console.log(
      `[缓存] 保存成功，共 ${Object.keys(cache.mappings).length} 个映射`
    );
  } catch (e) {
    console.error("[缓存] 保存失败:", e);
  }
}

/**
 * 清除字段映射缓存
 */
export function clearMappingCache(): void {
  localStorage.removeItem(CACHE_KEY);
  console.log("[缓存] 已清除");
}

/**
 * 使用缓存增强字段分析
 * 优先使用缓存的映射，未命中则使用智能分析
 */
export function analyzeCSVHeadersWithCache(headers: string[]): {
  mappings: FieldMapping[];
  subjects: string[];
  studentFields: FieldMapping[];
  confidence: number;
  cacheHits: number;
} {
  const cache = loadMappingCache();
  const result = analyzeCSVHeaders(headers);

  if (!cache) {
    return { ...result, cacheHits: 0 };
  }

  let cacheHits = 0;

  // 用缓存的映射覆盖智能分析结果
  result.mappings = result.mappings.map((mapping) => {
    const key = mapping.originalField.toLowerCase();
    const cached = cache.mappings[key];

    if (cached && cached.usageCount >= 2) {
      // 至少使用过2次才信任缓存
      cacheHits++;
      console.log(
        `[缓存命中] "${mapping.originalField}" → ${cached.mappedField} (使用${cached.usageCount}次)`
      );

      return {
        originalField: mapping.originalField,
        mappedField: cached.mappedField,
        subject: cached.subject,
        dataType: cached.dataType,
        confidence: Math.min(1.0, 0.95 + cached.usageCount * 0.01),
      };
    }

    return mapping;
  });

  console.log(`[缓存增强] 命中 ${cacheHits}/${headers.length} 个字段`);

  return { ...result, cacheHits };
}

/**
 * 获取缓存统计信息
 */
export function getMappingCacheStats(): {
  totalMappings: number;
  mostUsed: { field: string; count: number }[];
  lastUpdated: string | null;
} {
  const cache = loadMappingCache();
  if (!cache) {
    return { totalMappings: 0, mostUsed: [], lastUpdated: null };
  }

  const sorted = Object.values(cache.mappings)
    .sort((a, b) => b.usageCount - a.usageCount)
    .slice(0, 5)
    .map((m) => ({ field: m.originalField, count: m.usageCount }));

  return {
    totalMappings: Object.keys(cache.mappings).length,
    mostUsed: sorted,
    lastUpdated: cache.updatedAt,
  };
}

// ============================================================================
// 🔍 字段映射错误自动检测
// ============================================================================

export interface MappingDiagnostic {
  field: string;
  issue: "all_null" | "all_same" | "no_valid_scores" | "low_coverage";
  severity: "error" | "warning" | "info";
  message: string;
  suggestion: string;
}

/**
 * 诊断字段映射问题
 * 分析转换后的记录，检测可能的映射错误
 */
export function diagnoseMappingIssues(
  records: Record<string, any>[],
  headerAnalysis: {
    mappings: FieldMapping[];
    subjects: string[];
  }
): MappingDiagnostic[] {
  if (records.length === 0) return [];

  const diagnostics: MappingDiagnostic[] = [];
  const sampleSize = Math.min(records.length, 20);
  const sample = records.slice(0, sampleSize);

  // 检查学生信息字段
  const nameValues = sample.map((r) => r.name).filter(Boolean);
  if (nameValues.length === 0) {
    diagnostics.push({
      field: "name",
      issue: "all_null",
      severity: "error",
      message: "所有记录的姓名字段都为空",
      suggestion: '请检查表头是否包含"姓名"、"学生姓名"等字段',
    });
  } else if (nameValues.every((v) => v === "未知学生")) {
    diagnostics.push({
      field: "name",
      issue: "all_same",
      severity: "error",
      message: '所有姓名都显示为"未知学生"，字段映射可能有误',
      suggestion: "请检查CSV表头中的姓名列名是否被正确识别",
    });
  }

  // 检查成绩字段
  const scoreFields = [
    "total_score",
    "chinese_score",
    "math_score",
    "english_score",
    "physics_score",
    "chemistry_score",
    "biology_score",
    "politics_score",
    "history_score",
    "geography_score",
  ];

  let validScoreCount = 0;
  const nullScoreFields: string[] = [];

  scoreFields.forEach((field) => {
    const values = sample.map((r) => r[field]).filter((v) => v != null);
    if (values.length > 0) {
      validScoreCount++;
    } else if (
      headerAnalysis.subjects.some((s) => field.includes(s.toLowerCase()))
    ) {
      nullScoreFields.push(field);
    }
  });

  // 总分特殊检查
  const totalScores = sample.map((r) => r.total_score).filter((v) => v != null);
  if (
    totalScores.length === 0 &&
    headerAnalysis.mappings.some((m) => m.mappedField === "total_score")
  ) {
    diagnostics.push({
      field: "total_score",
      issue: "all_null",
      severity: "warning",
      message: "总分字段映射存在但所有值为空",
      suggestion: '请检查CSV中的总分列名（如"总分"、"合计"）',
    });
  }

  // 检查是否有任何有效成绩
  if (validScoreCount === 0) {
    diagnostics.push({
      field: "scores",
      issue: "no_valid_scores",
      severity: "error",
      message: "未找到任何有效的成绩数据",
      suggestion: '请确认CSV包含成绩列（如"语文"、"数学"等）',
    });
  }

  // 检查科目覆盖率
  const expectedSubjects = headerAnalysis.subjects.length;
  if (expectedSubjects > 0 && validScoreCount < expectedSubjects * 0.5) {
    diagnostics.push({
      field: "subjects",
      issue: "low_coverage",
      severity: "warning",
      message: `识别到 ${expectedSubjects} 个科目，但只有 ${validScoreCount} 个有有效数据`,
      suggestion: "部分科目的成绩列可能未被正确识别",
    });
  }

  // 检查班级字段
  const classValues = sample.map((r) => r.class_name).filter(Boolean);
  if (classValues.length === 0 || classValues.every((v) => v === "未知班级")) {
    diagnostics.push({
      field: "class_name",
      issue: "all_null",
      severity: "warning",
      message: "班级字段可能未正确识别",
      suggestion: '请检查表头是否包含"班级"、"班"等字段',
    });
  }

  // 打印诊断结果
  if (diagnostics.length > 0) {
    console.log("[映射诊断] 发现以下问题:");
    diagnostics.forEach((d) => {
      const icon =
        d.severity === "error" ? "❌" : d.severity === "warning" ? "⚠️" : "ℹ️";
      console.log(`  ${icon} [${d.field}] ${d.message}`);
      console.log(`     建议: ${d.suggestion}`);
    });
  } else {
    console.log("[映射诊断] ✅ 未发现明显的映射问题");
  }

  return diagnostics;
}

/**
 * 快速验证映射结果是否合理
 */
export function validateMappingResults(records: Record<string, any>[]): {
  valid: boolean;
  errors: string[];
} {
  const errors: string[] = [];

  if (records.length === 0) {
    errors.push("没有可验证的记录");
    return { valid: false, errors };
  }

  const sample = records.slice(0, 10);

  // 必须有姓名
  const hasNames = sample.some((r) => r.name && r.name !== "未知学生");
  if (!hasNames) {
    errors.push("所有记录都缺少有效的姓名");
  }

  // 必须有至少一个成绩
  const hasScores = sample.some(
    (r) =>
      r.total_score != null ||
      r.chinese_score != null ||
      r.math_score != null ||
      r.english_score != null
  );
  if (!hasScores) {
    errors.push("所有记录都缺少有效的成绩数据");
  }

  return {
    valid: errors.length === 0,
    errors,
  };
=======
  };
}

/**
 * ✅ AI增强匹配置信度计算函数
 */
function calculateKeywordMatchConfidence(
  normalizedHeader: string,
  originalHeader: string,
  keyword: string
): number {
  const normalizedKeyword = keyword.toLowerCase();

  // 精确匹配 - 最高置信度
  if (normalizedHeader === normalizedKeyword) {
    return 0.98;
  }

  // 开头匹配 - 很高置信度
  if (normalizedHeader.startsWith(normalizedKeyword)) {
    return 0.95;
  }

  // 结尾匹配 - 很高置信度
  if (normalizedHeader.endsWith(normalizedKeyword)) {
    return 0.93;
  }

  // 包含匹配 - 需要考虑上下文
  if (normalizedHeader.includes(normalizedKeyword)) {
    // 单字符匹配需要更严格验证
    if (normalizedKeyword.length === 1) {
      // 确保不是作为其他词的一部分
      const regex = new RegExp(
        `(?:^|[^\\u4e00-\\u9fa5a-z0-9])${normalizedKeyword}(?:[^\\u4e00-\\u9fa5a-z0-9]|$)`
      );
      if (regex.test(normalizedHeader)) {
        return 0.85;
      }
      return 0; // 单字符匹配但上下文不合适
    }

    // 多字符匹配
    if (normalizedKeyword.length >= 2) {
      // 考虑关键词在整个字段中的比例
      const ratio = normalizedKeyword.length / normalizedHeader.length;
      if (ratio >= 0.5) return 0.92; // 关键词占很大比例
      if (ratio >= 0.3) return 0.88; // 关键词占中等比例
      return 0.82; // 关键词占较小比例
    }
  }

  // 模糊匹配 - 计算编辑距离
  const distance = levenshteinDistance(normalizedHeader, normalizedKeyword);
  const maxLength = Math.max(normalizedHeader.length, normalizedKeyword.length);
  const similarity = 1 - distance / maxLength;

  if (similarity >= 0.8) return 0.75;
  if (similarity >= 0.6) return 0.65;

  return 0; // 无匹配
}

/**
 * ✅ 获取匹配类型
 */
function getMatchType(
  normalizedHeader: string,
  normalizedKeyword: string
): string {
  if (normalizedHeader === normalizedKeyword) return "exact";
  if (normalizedHeader.startsWith(normalizedKeyword)) return "prefix";
  if (normalizedHeader.endsWith(normalizedKeyword)) return "suffix";
  if (normalizedHeader.includes(normalizedKeyword)) return "contains";
  return "fuzzy";
}

/**
 * ✅ 计算编辑距离（Levenshtein距离）
 */
function levenshteinDistance(str1: string, str2: string): number {
  const matrix = Array(str2.length + 1)
    .fill(null)
    .map(() => Array(str1.length + 1).fill(null));

  for (let i = 0; i <= str1.length; i++) matrix[0][i] = i;
  for (let j = 0; j <= str2.length; j++) matrix[j][0] = j;

  for (let j = 1; j <= str2.length; j++) {
    for (let i = 1; i <= str1.length; i++) {
      const indicator = str1[i - 1] === str2[j - 1] ? 0 : 1;
      matrix[j][i] = Math.min(
        matrix[j][i - 1] + 1, // deletion
        matrix[j - 1][i] + 1, // insertion
        matrix[j - 1][i - 1] + indicator // substitution
      );
    }
  }

  return matrix[str2.length][str1.length];
>>>>>>> 106cbd38
}<|MERGE_RESOLUTION|>--- conflicted
+++ resolved
@@ -120,12 +120,6 @@
       "道法",
       "道德与法治",
       "道德法治",
-<<<<<<< HEAD
-      "思政",
-      "思想政治",
-      "德育",
-=======
->>>>>>> 106cbd38
     ],
     aliases: [
       "政治分数",
@@ -138,11 +132,6 @@
       "道法班名",
       "道法校名",
       "道法级名",
-<<<<<<< HEAD
-      "思政分数",
-      "思政等级",
-=======
->>>>>>> 106cbd38
     ],
   },
   历史: {
@@ -284,102 +273,9 @@
 };
 
 /**
- * 学生信息字段模式 - 扩展别名库
+ * 学生信息字段模式
  */
 const STUDENT_INFO_PATTERNS = {
-<<<<<<< HEAD
-  name: [
-    "姓名",
-    "名字",
-    "name",
-    "学生姓名",
-    "student_name",
-    "fullname",
-    "学生",
-    "考生姓名",
-    "考生",
-    "姓 名",
-  ],
-  student_id: [
-    "学号",
-    "student_id",
-    "id",
-    "学生编号",
-    "考号",
-    "准考证号",
-    "考生号",
-    "学籍号",
-    "编号",
-    "序号",
-    "学生学号",
-    "报名号",
-  ],
-  class_name: [
-    "班级",
-    "class",
-    "class_name",
-    "所在班级",
-    "班级名称",
-    "班",
-    "行政班",
-    "教学班",
-    "class_id",
-    "班级编号",
-  ],
-};
-
-/**
- * 特殊字段模式 - 总分和排名（扩展别名）
- */
-const SPECIAL_FIELD_PATTERNS = {
-  total_score: [
-    "总分",
-    "总成绩",
-    "total",
-    "合计",
-    "总分数",
-    "总计",
-    "sum",
-    "全科总分",
-    "各科总分",
-    "成绩总分",
-    "总",
-  ],
-  total_grade: ["总分等级", "总等级", "总评等级", "综合等级"],
-  rank_in_class: [
-    "班级排名",
-    "班排",
-    "班内排名",
-    "class_rank",
-    "班名次",
-    "班级名次",
-    "班内名次",
-    "总分班名",
-    "总分班排",
-  ],
-  rank_in_grade: [
-    "年级排名",
-    "级排",
-    "年级内排名",
-    "grade_rank",
-    "年级名次",
-    "级内排名",
-    "级名次",
-    "总分级名",
-    "总分年排",
-    "总分级排",
-  ],
-  rank_in_school: [
-    "学校排名",
-    "校排",
-    "全校排名",
-    "school_rank",
-    "校名次",
-    "全校名次",
-    "总分校名",
-    "总分校排",
-  ],
-=======
   name: ["姓名", "名字", "name", "学生姓名"],
   student_id: ["学号", "student_id", "id", "学生编号"],
   class_name: ["班级", "class", "class_name", "所在班级"],
@@ -393,7 +289,6 @@
   rank_in_class: ["班级排名", "班排", "班内排名", "class_rank"],
   rank_in_grade: ["年级排名", "级排", "年级内排名", "grade_rank"],
   rank_in_school: ["学校排名", "校排", "全校排名", "school_rank"],
->>>>>>> 106cbd38
 };
 
 /**
@@ -513,11 +408,7 @@
     }
   }
 
-<<<<<<< HEAD
-  // 1.2 特殊字段识别 - 总分、排名、等级等
-=======
   // 1.2 特殊字段识别 - 总分、排名等
->>>>>>> 106cbd38
   for (const [field, patterns] of Object.entries(SPECIAL_FIELD_PATTERNS)) {
     for (const pattern of patterns) {
       const normalizedPattern = pattern.toLowerCase();
@@ -526,30 +417,12 @@
         normalizedHeader === normalizedPattern ||
         normalizedHeader.includes(normalizedPattern)
       ) {
-<<<<<<< HEAD
-        // 确定数据类型
-        let dataType: FieldMapping["dataType"] = "score";
-        if (field.includes("rank")) {
-          if (field === "rank_in_class") dataType = "rank_class";
-          else if (field === "rank_in_grade") dataType = "rank_grade";
-          else if (field === "rank_in_school") dataType = "rank_school";
-          else dataType = "rank_class";
-        } else if (field === "total_grade") {
-          dataType = "grade";
-        }
-
-=======
->>>>>>> 106cbd38
         console.log(`[算法识别] ✅ 特殊字段确定匹配: ${field}, 置信度: 1.0`);
 
         return {
           originalField: header,
           mappedField: field,
-<<<<<<< HEAD
-          dataType,
-=======
           dataType: field.includes("rank") ? "rank_class" : "score",
->>>>>>> 106cbd38
           confidence: 1.0,
         };
       }
@@ -788,11 +661,7 @@
 
 /**
  * 将宽表格数据转换为单条完整记录（宽表模式）
-<<<<<<< HEAD
- * ✅ 完全动态映射：使用智能分析结果，支持任意表头格式
-=======
  * 完全对接CSV结构：一个学生一次考试一条记录
->>>>>>> 106cbd38
  */
 export function convertWideToLongFormatEnhanced(
   rowData: Record<string, any>,
@@ -809,65 +678,6 @@
     exam_id: string;
   }
 ): Record<string, any> {
-<<<<<<< HEAD
-  console.log("[动态映射模式] 开始处理CSV行:", rowData);
-  console.log("[动态映射模式] 使用字段映射:", headerAnalysis.mappings);
-
-  // 🎯 第一步：构建反向映射表 - 从目标字段找回原始CSV列名
-  const reverseMapping: Record<string, string> = {};
-  const subjectMapping: Record<string, Record<string, string>> = {};
-
-  headerAnalysis.mappings.forEach((mapping) => {
-    const originalField = mapping.originalField;
-    const mappedField = mapping.mappedField;
-
-    if (mapping.dataType === "student_info") {
-      // 学生信息字段：name, student_id, class_name
-      reverseMapping[mappedField] = originalField;
-      console.log(`[反向映射] 学生字段: ${mappedField} ← "${originalField}"`);
-    } else if (mapping.subject) {
-      // 科目字段：按科目分组
-      const subject = mapping.subject;
-      if (!subjectMapping[subject]) {
-        subjectMapping[subject] = {};
-      }
-
-      // 映射数据类型到数据库字段
-      if (mapping.dataType === "score") {
-        subjectMapping[subject].score = originalField;
-      } else if (mapping.dataType === "grade") {
-        subjectMapping[subject].grade = originalField;
-      } else if (mapping.dataType === "rank_class") {
-        subjectMapping[subject].rank_in_class = originalField;
-      } else if (mapping.dataType === "rank_grade") {
-        subjectMapping[subject].rank_in_grade = originalField;
-      } else if (mapping.dataType === "rank_school") {
-        subjectMapping[subject].rank_in_school = originalField;
-      }
-
-      console.log(
-        `[反向映射] 科目字段: ${subject} ${mapping.dataType} ← "${originalField}"`
-      );
-    } else if (mappedField === "total_score") {
-      // 总分字段
-      reverseMapping.total_score = originalField;
-      console.log(`[反向映射] 总分: total_score ← "${originalField}"`);
-    } else if (mappedField === "total_grade") {
-      // 总分等级字段
-      reverseMapping.total_grade = originalField;
-      console.log(`[反向映射] 总等级: total_grade ← "${originalField}"`);
-    } else if (mappedField.startsWith("rank_")) {
-      // 排名字段
-      reverseMapping[mappedField] = originalField;
-      console.log(`[反向映射] 排名: ${mappedField} ← "${originalField}"`);
-    }
-  });
-
-  // 🎯 第二步：动态构建数据记录
-  const record: Record<string, any> = {
-    // 考试信息
-    exam_id: examInfo?.exam_id,
-=======
   console.log("[兼容映射模式] 开始处理CSV行:", rowData);
 
   // 兼容映射：CSV中文字段 → 数据库英文字段
@@ -881,37 +691,10 @@
     class_name: rowData["班级"] || "未知班级",
 
     // 考试信息
->>>>>>> 106cbd38
     exam_title: examInfo?.title,
     exam_type: examInfo?.type,
     exam_date: examInfo?.date,
 
-<<<<<<< HEAD
-    // 动态学生信息映射
-    student_id:
-      rowData[reverseMapping.student_id] ||
-      rowData[reverseMapping.name] ||
-      `temp_${Date.now()}`,
-    name: rowData[reverseMapping.name] || "未知学生",
-    class_name: rowData[reverseMapping.class_name] || "未知班级",
-
-    // 动态总分信息映射
-    total_score: reverseMapping.total_score
-      ? parseFloat(rowData[reverseMapping.total_score]) || null
-      : null,
-    total_grade: reverseMapping.total_grade
-      ? rowData[reverseMapping.total_grade]
-      : null,
-    total_rank_in_class: reverseMapping.total_rank_in_class
-      ? parseInt(rowData[reverseMapping.total_rank_in_class]) || null
-      : null,
-    total_rank_in_school: reverseMapping.total_rank_in_school
-      ? parseInt(rowData[reverseMapping.total_rank_in_school]) || null
-      : null,
-    total_rank_in_grade: reverseMapping.total_rank_in_grade
-      ? parseInt(rowData[reverseMapping.total_rank_in_grade]) || null
-      : null,
-=======
     // 总分信息映射：CSV中文 → 数据库英文
     total_score: parseFloat(rowData["总分分数"]) || null,
     total_grade: rowData["总分等级"] || null,
@@ -968,83 +751,12 @@
     history_rank_in_class: parseInt(rowData["历史班名"]) || null,
     history_rank_in_school: parseInt(rowData["历史校名"]) || null,
     history_rank_in_grade: parseInt(rowData["历史级名"]) || null,
->>>>>>> 106cbd38
 
     // 时间戳
     created_at: new Date().toISOString(),
     updated_at: new Date().toISOString(),
   };
 
-<<<<<<< HEAD
-  // 🎯 第三步：动态映射各科目数据
-  const subjectDbMapping: Record<string, string> = {
-    语文: "chinese",
-    数学: "math",
-    英语: "english",
-    物理: "physics",
-    化学: "chemistry",
-    生物: "biology",
-    政治: "politics",
-    历史: "history",
-    地理: "geography",
-  };
-
-  Object.entries(subjectMapping).forEach(([subject, fields]) => {
-    const dbSubject = subjectDbMapping[subject] || subject.toLowerCase();
-
-    // 分数字段
-    if (fields.score) {
-      const scoreValue = parseFloat(rowData[fields.score]);
-      record[`${dbSubject}_score`] = isNaN(scoreValue) ? null : scoreValue;
-      console.log(
-        `[科目映射] ${dbSubject}_score = ${record[`${dbSubject}_score`]} (来自 "${fields.score}")`
-      );
-    }
-
-    // 等级字段
-    if (fields.grade) {
-      record[`${dbSubject}_grade`] = rowData[fields.grade] || null;
-    }
-
-    // 排名字段
-    if (fields.rank_in_class) {
-      const rankValue = parseInt(rowData[fields.rank_in_class]);
-      record[`${dbSubject}_rank_in_class`] = isNaN(rankValue)
-        ? null
-        : rankValue;
-    }
-
-    if (fields.rank_in_grade) {
-      const rankValue = parseInt(rowData[fields.rank_in_grade]);
-      record[`${dbSubject}_rank_in_grade`] = isNaN(rankValue)
-        ? null
-        : rankValue;
-    }
-
-    if (fields.rank_in_school) {
-      const rankValue = parseInt(rowData[fields.rank_in_school]);
-      record[`${dbSubject}_rank_in_school`] = isNaN(rankValue)
-        ? null
-        : rankValue;
-    }
-  });
-
-  console.log("[动态映射模式] 处理结果:", {
-    学生: record.name,
-    班级: record.class_name,
-    总分: record.total_score,
-    语文: record.chinese_score,
-    数学: record.math_score,
-    英语: record.english_score,
-    原始数据关键字段: {
-      name列名: reverseMapping.name,
-      name值: rowData[reverseMapping.name],
-      class列名: reverseMapping.class_name,
-      class值: rowData[reverseMapping.class_name],
-    },
-  });
-
-=======
   console.log("[兼容映射模式] 处理结果:", {
     学生: record.name,
     班级: record.class_name,
@@ -1054,7 +766,6 @@
     英语: record.english_score,
   });
 
->>>>>>> 106cbd38
   return record;
 }
 
@@ -1101,7 +812,6 @@
     suggestions,
     confidence: analysis.confidence,
     issues,
-<<<<<<< HEAD
   };
 }
 
@@ -1202,453 +912,4 @@
   }
 
   return matrix[str2.length][str1.length];
-}
-
-// ============================================================================
-// 📦 字段映射缓存系统 - 记住用户的成功映射
-// ============================================================================
-
-const CACHE_KEY = "grade_import_field_mappings_cache";
-const CACHE_VERSION = "v1";
-
-interface CachedMapping {
-  originalField: string;
-  mappedField: string;
-  subject?: string;
-  dataType: FieldMapping["dataType"];
-  usageCount: number;
-  lastUsed: string;
-}
-
-interface MappingCache {
-  version: string;
-  mappings: Record<string, CachedMapping>;
-  updatedAt: string;
-}
-
-/**
- * 从缓存加载字段映射
- */
-export function loadMappingCache(): MappingCache | null {
-  try {
-    const cached = localStorage.getItem(CACHE_KEY);
-    if (!cached) return null;
-
-    const cache = JSON.parse(cached) as MappingCache;
-    if (cache.version !== CACHE_VERSION) {
-      console.log("[缓存] 版本不匹配，清除旧缓存");
-      localStorage.removeItem(CACHE_KEY);
-      return null;
-    }
-
-    console.log(
-      `[缓存] 加载成功，包含 ${Object.keys(cache.mappings).length} 个映射`
-    );
-    return cache;
-  } catch (e) {
-    console.error("[缓存] 加载失败:", e);
-    return null;
-  }
-}
-
-/**
- * 保存字段映射到缓存
- */
-export function saveMappingToCache(mappings: FieldMapping[]): void {
-  try {
-    const cache = loadMappingCache() || {
-      version: CACHE_VERSION,
-      mappings: {},
-      updatedAt: new Date().toISOString(),
-    };
-
-    mappings.forEach((mapping) => {
-      const key = mapping.originalField.toLowerCase();
-      const existing = cache.mappings[key];
-
-      cache.mappings[key] = {
-        originalField: mapping.originalField,
-        mappedField: mapping.mappedField,
-        subject: mapping.subject,
-        dataType: mapping.dataType,
-        usageCount: existing ? existing.usageCount + 1 : 1,
-        lastUsed: new Date().toISOString(),
-      };
-    });
-
-    cache.updatedAt = new Date().toISOString();
-    localStorage.setItem(CACHE_KEY, JSON.stringify(cache));
-    console.log(
-      `[缓存] 保存成功，共 ${Object.keys(cache.mappings).length} 个映射`
-    );
-  } catch (e) {
-    console.error("[缓存] 保存失败:", e);
-  }
-}
-
-/**
- * 清除字段映射缓存
- */
-export function clearMappingCache(): void {
-  localStorage.removeItem(CACHE_KEY);
-  console.log("[缓存] 已清除");
-}
-
-/**
- * 使用缓存增强字段分析
- * 优先使用缓存的映射，未命中则使用智能分析
- */
-export function analyzeCSVHeadersWithCache(headers: string[]): {
-  mappings: FieldMapping[];
-  subjects: string[];
-  studentFields: FieldMapping[];
-  confidence: number;
-  cacheHits: number;
-} {
-  const cache = loadMappingCache();
-  const result = analyzeCSVHeaders(headers);
-
-  if (!cache) {
-    return { ...result, cacheHits: 0 };
-  }
-
-  let cacheHits = 0;
-
-  // 用缓存的映射覆盖智能分析结果
-  result.mappings = result.mappings.map((mapping) => {
-    const key = mapping.originalField.toLowerCase();
-    const cached = cache.mappings[key];
-
-    if (cached && cached.usageCount >= 2) {
-      // 至少使用过2次才信任缓存
-      cacheHits++;
-      console.log(
-        `[缓存命中] "${mapping.originalField}" → ${cached.mappedField} (使用${cached.usageCount}次)`
-      );
-
-      return {
-        originalField: mapping.originalField,
-        mappedField: cached.mappedField,
-        subject: cached.subject,
-        dataType: cached.dataType,
-        confidence: Math.min(1.0, 0.95 + cached.usageCount * 0.01),
-      };
-    }
-
-    return mapping;
-  });
-
-  console.log(`[缓存增强] 命中 ${cacheHits}/${headers.length} 个字段`);
-
-  return { ...result, cacheHits };
-}
-
-/**
- * 获取缓存统计信息
- */
-export function getMappingCacheStats(): {
-  totalMappings: number;
-  mostUsed: { field: string; count: number }[];
-  lastUpdated: string | null;
-} {
-  const cache = loadMappingCache();
-  if (!cache) {
-    return { totalMappings: 0, mostUsed: [], lastUpdated: null };
-  }
-
-  const sorted = Object.values(cache.mappings)
-    .sort((a, b) => b.usageCount - a.usageCount)
-    .slice(0, 5)
-    .map((m) => ({ field: m.originalField, count: m.usageCount }));
-
-  return {
-    totalMappings: Object.keys(cache.mappings).length,
-    mostUsed: sorted,
-    lastUpdated: cache.updatedAt,
-  };
-}
-
-// ============================================================================
-// 🔍 字段映射错误自动检测
-// ============================================================================
-
-export interface MappingDiagnostic {
-  field: string;
-  issue: "all_null" | "all_same" | "no_valid_scores" | "low_coverage";
-  severity: "error" | "warning" | "info";
-  message: string;
-  suggestion: string;
-}
-
-/**
- * 诊断字段映射问题
- * 分析转换后的记录，检测可能的映射错误
- */
-export function diagnoseMappingIssues(
-  records: Record<string, any>[],
-  headerAnalysis: {
-    mappings: FieldMapping[];
-    subjects: string[];
-  }
-): MappingDiagnostic[] {
-  if (records.length === 0) return [];
-
-  const diagnostics: MappingDiagnostic[] = [];
-  const sampleSize = Math.min(records.length, 20);
-  const sample = records.slice(0, sampleSize);
-
-  // 检查学生信息字段
-  const nameValues = sample.map((r) => r.name).filter(Boolean);
-  if (nameValues.length === 0) {
-    diagnostics.push({
-      field: "name",
-      issue: "all_null",
-      severity: "error",
-      message: "所有记录的姓名字段都为空",
-      suggestion: '请检查表头是否包含"姓名"、"学生姓名"等字段',
-    });
-  } else if (nameValues.every((v) => v === "未知学生")) {
-    diagnostics.push({
-      field: "name",
-      issue: "all_same",
-      severity: "error",
-      message: '所有姓名都显示为"未知学生"，字段映射可能有误',
-      suggestion: "请检查CSV表头中的姓名列名是否被正确识别",
-    });
-  }
-
-  // 检查成绩字段
-  const scoreFields = [
-    "total_score",
-    "chinese_score",
-    "math_score",
-    "english_score",
-    "physics_score",
-    "chemistry_score",
-    "biology_score",
-    "politics_score",
-    "history_score",
-    "geography_score",
-  ];
-
-  let validScoreCount = 0;
-  const nullScoreFields: string[] = [];
-
-  scoreFields.forEach((field) => {
-    const values = sample.map((r) => r[field]).filter((v) => v != null);
-    if (values.length > 0) {
-      validScoreCount++;
-    } else if (
-      headerAnalysis.subjects.some((s) => field.includes(s.toLowerCase()))
-    ) {
-      nullScoreFields.push(field);
-    }
-  });
-
-  // 总分特殊检查
-  const totalScores = sample.map((r) => r.total_score).filter((v) => v != null);
-  if (
-    totalScores.length === 0 &&
-    headerAnalysis.mappings.some((m) => m.mappedField === "total_score")
-  ) {
-    diagnostics.push({
-      field: "total_score",
-      issue: "all_null",
-      severity: "warning",
-      message: "总分字段映射存在但所有值为空",
-      suggestion: '请检查CSV中的总分列名（如"总分"、"合计"）',
-    });
-  }
-
-  // 检查是否有任何有效成绩
-  if (validScoreCount === 0) {
-    diagnostics.push({
-      field: "scores",
-      issue: "no_valid_scores",
-      severity: "error",
-      message: "未找到任何有效的成绩数据",
-      suggestion: '请确认CSV包含成绩列（如"语文"、"数学"等）',
-    });
-  }
-
-  // 检查科目覆盖率
-  const expectedSubjects = headerAnalysis.subjects.length;
-  if (expectedSubjects > 0 && validScoreCount < expectedSubjects * 0.5) {
-    diagnostics.push({
-      field: "subjects",
-      issue: "low_coverage",
-      severity: "warning",
-      message: `识别到 ${expectedSubjects} 个科目，但只有 ${validScoreCount} 个有有效数据`,
-      suggestion: "部分科目的成绩列可能未被正确识别",
-    });
-  }
-
-  // 检查班级字段
-  const classValues = sample.map((r) => r.class_name).filter(Boolean);
-  if (classValues.length === 0 || classValues.every((v) => v === "未知班级")) {
-    diagnostics.push({
-      field: "class_name",
-      issue: "all_null",
-      severity: "warning",
-      message: "班级字段可能未正确识别",
-      suggestion: '请检查表头是否包含"班级"、"班"等字段',
-    });
-  }
-
-  // 打印诊断结果
-  if (diagnostics.length > 0) {
-    console.log("[映射诊断] 发现以下问题:");
-    diagnostics.forEach((d) => {
-      const icon =
-        d.severity === "error" ? "❌" : d.severity === "warning" ? "⚠️" : "ℹ️";
-      console.log(`  ${icon} [${d.field}] ${d.message}`);
-      console.log(`     建议: ${d.suggestion}`);
-    });
-  } else {
-    console.log("[映射诊断] ✅ 未发现明显的映射问题");
-  }
-
-  return diagnostics;
-}
-
-/**
- * 快速验证映射结果是否合理
- */
-export function validateMappingResults(records: Record<string, any>[]): {
-  valid: boolean;
-  errors: string[];
-} {
-  const errors: string[] = [];
-
-  if (records.length === 0) {
-    errors.push("没有可验证的记录");
-    return { valid: false, errors };
-  }
-
-  const sample = records.slice(0, 10);
-
-  // 必须有姓名
-  const hasNames = sample.some((r) => r.name && r.name !== "未知学生");
-  if (!hasNames) {
-    errors.push("所有记录都缺少有效的姓名");
-  }
-
-  // 必须有至少一个成绩
-  const hasScores = sample.some(
-    (r) =>
-      r.total_score != null ||
-      r.chinese_score != null ||
-      r.math_score != null ||
-      r.english_score != null
-  );
-  if (!hasScores) {
-    errors.push("所有记录都缺少有效的成绩数据");
-  }
-
-  return {
-    valid: errors.length === 0,
-    errors,
-  };
-=======
-  };
-}
-
-/**
- * ✅ AI增强匹配置信度计算函数
- */
-function calculateKeywordMatchConfidence(
-  normalizedHeader: string,
-  originalHeader: string,
-  keyword: string
-): number {
-  const normalizedKeyword = keyword.toLowerCase();
-
-  // 精确匹配 - 最高置信度
-  if (normalizedHeader === normalizedKeyword) {
-    return 0.98;
-  }
-
-  // 开头匹配 - 很高置信度
-  if (normalizedHeader.startsWith(normalizedKeyword)) {
-    return 0.95;
-  }
-
-  // 结尾匹配 - 很高置信度
-  if (normalizedHeader.endsWith(normalizedKeyword)) {
-    return 0.93;
-  }
-
-  // 包含匹配 - 需要考虑上下文
-  if (normalizedHeader.includes(normalizedKeyword)) {
-    // 单字符匹配需要更严格验证
-    if (normalizedKeyword.length === 1) {
-      // 确保不是作为其他词的一部分
-      const regex = new RegExp(
-        `(?:^|[^\\u4e00-\\u9fa5a-z0-9])${normalizedKeyword}(?:[^\\u4e00-\\u9fa5a-z0-9]|$)`
-      );
-      if (regex.test(normalizedHeader)) {
-        return 0.85;
-      }
-      return 0; // 单字符匹配但上下文不合适
-    }
-
-    // 多字符匹配
-    if (normalizedKeyword.length >= 2) {
-      // 考虑关键词在整个字段中的比例
-      const ratio = normalizedKeyword.length / normalizedHeader.length;
-      if (ratio >= 0.5) return 0.92; // 关键词占很大比例
-      if (ratio >= 0.3) return 0.88; // 关键词占中等比例
-      return 0.82; // 关键词占较小比例
-    }
-  }
-
-  // 模糊匹配 - 计算编辑距离
-  const distance = levenshteinDistance(normalizedHeader, normalizedKeyword);
-  const maxLength = Math.max(normalizedHeader.length, normalizedKeyword.length);
-  const similarity = 1 - distance / maxLength;
-
-  if (similarity >= 0.8) return 0.75;
-  if (similarity >= 0.6) return 0.65;
-
-  return 0; // 无匹配
-}
-
-/**
- * ✅ 获取匹配类型
- */
-function getMatchType(
-  normalizedHeader: string,
-  normalizedKeyword: string
-): string {
-  if (normalizedHeader === normalizedKeyword) return "exact";
-  if (normalizedHeader.startsWith(normalizedKeyword)) return "prefix";
-  if (normalizedHeader.endsWith(normalizedKeyword)) return "suffix";
-  if (normalizedHeader.includes(normalizedKeyword)) return "contains";
-  return "fuzzy";
-}
-
-/**
- * ✅ 计算编辑距离（Levenshtein距离）
- */
-function levenshteinDistance(str1: string, str2: string): number {
-  const matrix = Array(str2.length + 1)
-    .fill(null)
-    .map(() => Array(str1.length + 1).fill(null));
-
-  for (let i = 0; i <= str1.length; i++) matrix[0][i] = i;
-  for (let j = 0; j <= str2.length; j++) matrix[j][0] = j;
-
-  for (let j = 1; j <= str2.length; j++) {
-    for (let i = 1; i <= str1.length; i++) {
-      const indicator = str1[i - 1] === str2[j - 1] ? 0 : 1;
-      matrix[j][i] = Math.min(
-        matrix[j][i - 1] + 1, // deletion
-        matrix[j - 1][i] + 1, // insertion
-        matrix[j - 1][i - 1] + indicator // substitution
-      );
-    }
-  }
-
-  return matrix[str2.length][str1.length];
->>>>>>> 106cbd38
 }