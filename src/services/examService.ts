import { supabase } from "@/integrations/supabase/client";
import { toast } from "sonner";
import { warningAnalysisCache } from "../utils/performanceCache";

// 考试接口定义
export interface Exam {
  id: string;
  title: string;
  type: string;
  date: string;
  subject?: string;
  created_at: string;
  updated_at: string;
  created_by?: string;
  description?: string;
  start_time?: string;
  end_time?: string;
  duration?: number;
  total_score?: number;
  passing_score?: number;
  classes?: string[];
  status?: "draft" | "scheduled" | "ongoing" | "completed" | "cancelled";
  participant_count?: number;
  completion_rate?: number;
  average_score?: number;
  tags?: string[];
}

export interface ExamType {
  id: string;
  type_name: string;
  description?: string;
  is_system: boolean;
  created_at: string;
}

export interface ExamFilter {
  dateFrom?: string;
  dateTo?: string;
  type?: string;
  subject?: string;
  searchTerm?: string;
}

export interface ExamStatistics {
  examId: string;
  examTitle: string;
  examDate: string;
  participantCount: number;
  averageScore: number;
  passRate: number;
  excellentRate: number;
  maxScore: number;
  minScore: number;
  scoreDistribution: ScoreDistribution[];
  totalScore: number;
}

export interface ScoreDistribution {
  range: string;
  count: number;
  percentage: number;
  gradeLevel?: string;
}

// 创建考试的输入接口
export interface CreateExamInput {
  title: string;
  type: string;
  date: string;
  subject?: string;
  description?: string;
  start_time?: string;
  end_time?: string;
  total_score?: number;
  passing_score?: number;
  classes?: string[];
  status?: "draft" | "scheduled";
  tags?: string[];
}

// 更新考试的输入接口
export interface UpdateExamInput {
  title?: string;
  type?: string;
  date?: string;
  subject?: string;
  description?: string;
  start_time?: string;
  end_time?: string;
  total_score?: number;
  passing_score?: number;
  classes?: string[];
  status?: "draft" | "scheduled" | "ongoing" | "completed" | "cancelled";
  tags?: string[];
  academic_term_id?: string;
}

// 考试科目总分配置接口
export interface ExamSubjectScore {
  id?: string;
  exam_id: string;
  subject_code: string;
  subject_name: string;
  total_score: number;
  passing_score: number;
  excellent_score: number;
  is_required: boolean;
  weight: number;
  created_at?: string;
  updated_at?: string;
}

// 学期管理接口
export interface AcademicTerm {
  id: string;
  academic_year: string;
  semester: string;
  semester_code: string;
  start_date: string;
  end_date: string;
  is_current: boolean;
  is_active: boolean;
  description?: string;
  created_at: string;
  updated_at: string;
}

/**
 * 计算分数段分布
 * 优先使用grade字段，如果没有则按排名百分比计算等级
 */
const calculateScoreDistribution = (grades: any[]): ScoreDistribution[] => {
  if (!grades || grades.length === 0) {
    return [];
  }

  // 检查是否有grade字段的数据
  const hasGradeData = grades.some((g) => g.grade && g.grade.trim() !== "");

  if (hasGradeData) {
    // 使用已有的grade字段统计
    const gradeCount: { [key: string]: number } = {};

    grades.forEach((g) => {
      const grade = g.grade?.trim() || "Unknown";
      gradeCount[grade] = (gradeCount[grade] || 0) + 1;
    });

    // 按照等级顺序排序
    const gradeOrder = ["A+", "A", "B+", "B", "C+", "C", "Unknown"];

    return gradeOrder
      .filter((grade) => gradeCount[grade] > 0)
      .map((grade) => ({
        range: grade,
        count: gradeCount[grade],
        percentage: (gradeCount[grade] / grades.length) * 100,
        gradeLevel: grade,
      }));
  } else {
    // 按排名百分比计算等级
    const validScores = grades
      .filter(
        (g) => g.score !== null && g.score !== undefined && !isNaN(g.score)
      )
      .map((g) => ({ ...g, score: Number(g.score) }))
      .sort((a, b) => b.score - a.score); // 按分数降序排列

    if (validScores.length === 0) {
      return [];
    }

    const total = validScores.length;
    const gradeRanges = [
      { grade: "A+", min: 0, max: 0.05 }, // 前5%
      { grade: "A", min: 0.05, max: 0.25 }, // 5%-25%
      { grade: "B+", min: 0.25, max: 0.5 }, // 25%-50%
      { grade: "B", min: 0.5, max: 0.75 }, // 50%-75%
      { grade: "C+", min: 0.75, max: 0.95 }, // 75%-95%
      { grade: "C", min: 0.95, max: 1.0 }, // 后5%
    ];

    const gradeCount: { [key: string]: number } = {};

    validScores.forEach((student, index) => {
      const percentile = index / total;
      const gradeRange =
        gradeRanges.find(
          (range) => percentile >= range.min && percentile < range.max
        ) || gradeRanges[gradeRanges.length - 1]; // 默认最后一个等级

      gradeCount[gradeRange.grade] = (gradeCount[gradeRange.grade] || 0) + 1;
    });

    return Object.entries(gradeCount).map(([grade, count]) => ({
      range: grade,
      count,
      percentage: (count / total) * 100,
      gradeLevel: grade,
    }));
  }
};

/**
 * 获取所有考试类型
 */
export const getExamTypes = async (): Promise<ExamType[]> => {
  try {
    const { data, error } = await supabase
      .from("exam_types")
      .select("*")
      .order("is_system", { ascending: false })
      .order("type_name");

    if (error) throw error;
    return data || [];
  } catch (error) {
    console.error("获取考试类型失败:", error);
    toast.error("获取考试类型失败");
    return [];
  }
};

/**
 * 获取考试列表，支持筛选
 */
export const getExams = async (filter?: ExamFilter): Promise<Exam[]> => {
  // 暂时禁用缓存以确保删除后能立即看到变化
  console.log("[ExamService] 获取考试列表...");

  let query = supabase
    .from("exams")
    .select(
      `
      id,
      title,
      date,
      type,
      subject,
      created_at
    `
    )
    .order("date", { ascending: false });

  // 应用过滤器
  if (filter?.dateFrom) {
    query = query.gte("date", filter.dateFrom);
  }
  if (filter?.dateTo) {
    query = query.lte("date", filter.dateTo);
  }
  if (filter?.type) {
    query = query.eq("type", filter.type);
  }
  if (filter?.subject) {
    query = query.eq("subject", filter.subject);
  }
  if (filter?.searchTerm) {
    query = query.ilike("title", `%${filter.searchTerm}%`);
  }

  const { data, error } = await query;

  if (error) {
    console.error("[ExamService] 获取考试列表失败:", error);
    throw error;
  }

  console.log("[ExamService] 获取到考试数据:", data?.length, "条");
  return data || [];
};

/**
 * 根据考试ID获取考试详情
 */
export const getExamById = async (examId: string): Promise<Exam | null> => {
  try {
    const { data, error } = await supabase
      .from("exams")
      .select("*")
      .eq("id", examId)
      .single();

    if (error) throw error;
    return data;
  } catch (error) {
    console.error("获取考试详情失败:", error);
    toast.error("获取考试详情失败");
    return null;
  }
};

/**
 * 获取考试统计信息
 */
export const getExamStatistics = async (
  examId: string
): Promise<ExamStatistics> => {
  return warningAnalysisCache.getExamData(async () => {
    console.log(`[ExamService] 获取考试统计信息: ${examId}`);

    // 获取考试信息
    const { data: exam, error: examError } = await supabase
      .from("exams")
      .select("*")
      .eq("id", examId)
      .single();

    if (examError && examError.code !== "PGRST116") {
      throw examError;
    }

    // 获取成绩数据
    const { data: grades, error: gradesError } = await supabase
<<<<<<< HEAD
      .from("grade_data")
=======
      .from("grade_data_new")
>>>>>>> 106cbd38
      .select(
        `
          total_score,
          student_id,
          name,
          class_name,
          chinese_score,
          math_score,
          english_score,
          physics_score,
          chemistry_score,
          biology_score,
          politics_score,
          history_score,
          geography_score
        `
      )
      .eq("exam_id", examId);

    if (gradesError) {
      throw gradesError;
    }

    // 使用新的数据库驱动计算服务
    try {
      const { examScoreCalculationService } = await import(
        "./examScoreCalculationService"
      );

      const stats = await examScoreCalculationService.calculateExamStatistics(
        examId,
        grades || []
      );

      const scores =
        grades
          ?.map((g) => g.total_score)
          .filter((s) => s !== null && s !== undefined) || [];

      const maxScore = scores.length > 0 ? Math.max(...scores) : 0;
      const minScore = scores.length > 0 ? Math.min(...scores) : 0;

      // 计算分数段分布
      const scoreDistribution = calculateScoreDistribution(grades || []);

      console.log(
        `[ExamService] 使用数据库配置计算 - 及格率: ${stats.passRate}%, 优秀率: ${stats.excellentRate}%`
      );

      return {
        examId,
        examTitle: exam?.title || examId,
        examDate: exam?.date || new Date().toISOString().split("T")[0],
        participantCount: stats.totalParticipants,
        averageScore: stats.averageScore,
        maxScore,
        minScore,
        passRate: stats.passRate,
        excellentRate: stats.excellentRate,
        scoreDistribution,
        totalScore: 100, // 可以从科目配置中计算最大总分
      };
    } catch (error) {
      console.warn(`[ExamService] 数据库计算服务失败，使用回退逻辑:`, error);

      // 回退到原有逻辑
      const scores =
        grades
          ?.map((g) => g.total_score)
          .filter((s) => s !== null && s !== undefined) || [];
      const participantCount = grades?.length || 0;

      const averageScore =
        scores.length > 0
          ? scores.reduce((a, b) => a + b, 0) / scores.length
          : 0;

      // 使用默认阈值作为回退
      let defaultTotalScore = 100;
      let passThreshold = 60;
      let excellentThreshold = 90;

      try {
        // 尝试从 exam_subject_scores 表获取配置
        const { data: subjectScores } = await supabase
          .from("exam_subject_scores")
          .select("total_score, passing_score, excellent_score")
          .eq("exam_id", examId);

        if (subjectScores && subjectScores.length > 0) {
          const configuredTotalScores = subjectScores.map((s) => s.total_score);
          defaultTotalScore = Math.max(...configuredTotalScores);

          const passingScores = subjectScores
            .map((s) => s.passing_score)
            .filter((s) => s != null);
          const excellentScores = subjectScores
            .map((s) => s.excellent_score)
            .filter((s) => s != null);

          if (passingScores.length > 0) {
            passThreshold =
              passingScores.reduce((a, b) => a + b, 0) / passingScores.length;
          }
          if (excellentScores.length > 0) {
            excellentThreshold =
              excellentScores.reduce((a, b) => a + b, 0) /
              excellentScores.length;
          }
        } else {
          passThreshold = defaultTotalScore * 0.6;
          excellentThreshold = defaultTotalScore * 0.9;
        }
      } catch (innerError) {
        console.warn("获取科目配置失败，使用硬编码默认值:", innerError);
        passThreshold = 60;
        excellentThreshold = 90;
      }

      const passCount = scores.filter((score) => score >= passThreshold).length;
      const passRate =
        participantCount > 0 ? (passCount / participantCount) * 100 : 0;

      const excellentCount = scores.filter(
        (score) => score >= excellentThreshold
      ).length;
      const excellentRate =
        participantCount > 0 ? (excellentCount / participantCount) * 100 : 0;

      const maxScore = scores.length > 0 ? Math.max(...scores) : 0;
      const minScore = scores.length > 0 ? Math.min(...scores) : 0;

      const scoreDistribution = calculateScoreDistribution(grades || []);

      return {
        examId,
        examTitle: exam?.title || examId,
        examDate: exam?.date || new Date().toISOString().split("T")[0],
        participantCount,
        averageScore: Math.round(averageScore * 100) / 100,
        maxScore,
        minScore,
        passRate: Math.round(passRate * 100) / 100,
        excellentRate: Math.round(excellentRate * 100) / 100,
        scoreDistribution,
        totalScore: defaultTotalScore,
      };
    }
  }, examId);
};

/**
 * 获取最近的考试列表（用于快速选择）
 */
export const getRecentExams = async (limit: number = 10): Promise<Exam[]> => {
  try {
    const { data, error } = await supabase
      .from("exams")
      .select("*")
      .order("date", { ascending: false })
      .limit(limit);

    if (error) throw error;
    return data || [];
  } catch (error) {
    console.error("获取最近考试失败:", error);
    return [];
  }
};

/**
 * 根据考试获取相关的预警统计数据
 */
export const getExamWarningStatistics = async (examId: string) => {
  try {
    // 获取该考试的成绩数据 - 需要先获取考试标题
    const { data: exam } = await supabase
      .from("exams")
      .select("title")
      .eq("id", examId)
      .single();

    if (!exam) {
      throw new Error("考试不存在");
    }

    const { data: gradeData, error: gradeError } = await supabase
<<<<<<< HEAD
      .from("grade_data")
=======
      .from("grade_data_new")
>>>>>>> 106cbd38
      .select("student_id, total_score, name, class_name")
      .eq("exam_title", exam.title);

    if (gradeError) throw gradeError;

    if (!gradeData || gradeData.length === 0) {
      return {
        totalStudents: 0,
        atRiskStudents: 0,
        warningsByType: [],
        riskByClass: [],
        commonRiskFactors: [],
      };
    }

    // 分析风险学生（成绩低于60分的学生）
    const failingStudents = gradeData.filter(
      (student) => (student.total_score || 0) < 60
    );
    const lowPerformingStudents = gradeData.filter((student) => {
      const score = student.total_score || 0;
      return score >= 60 && score < 70; // 60-70分区间的学生
    });

    // 按班级统计风险学生
    const classRiskMap: Record<string, { total: number; atRisk: number }> = {};

    gradeData.forEach((student) => {
      const className = student.class_name || "未知班级";
      if (!classRiskMap[className]) {
        classRiskMap[className] = { total: 0, atRisk: 0 };
      }
      classRiskMap[className].total++;

      if ((student.total_score || 0) < 70) {
        classRiskMap[className].atRisk++;
      }
    });

    const riskByClass = Object.entries(classRiskMap).map(
      ([className, stats]) => ({
        className,
        studentCount: stats.total,
        atRiskCount: stats.atRisk,
      })
    );

    // 生成预警类型统计
    const totalAtRisk = failingStudents.length + lowPerformingStudents.length;
    const warningsByType = [
      {
        type: "成绩预警",
        count: failingStudents.length,
        percentage:
          totalAtRisk > 0
            ? Math.round((failingStudents.length / totalAtRisk) * 100)
            : 0,
        trend: "unchanged" as const,
      },
      {
        type: "学习预警",
        count: lowPerformingStudents.length,
        percentage:
          totalAtRisk > 0
            ? Math.round((lowPerformingStudents.length / totalAtRisk) * 100)
            : 0,
        trend: "unchanged" as const,
      },
    ];

    // 生成常见风险因素
    const commonRiskFactors = [
      {
        factor: "考试成绩不及格",
        count: failingStudents.length,
        percentage:
          gradeData.length > 0
            ? Math.round((failingStudents.length / gradeData.length) * 100)
            : 0,
      },
      {
        factor: "成绩处于临界状态",
        count: lowPerformingStudents.length,
        percentage:
          gradeData.length > 0
            ? Math.round(
                (lowPerformingStudents.length / gradeData.length) * 100
              )
            : 0,
      },
    ].filter((factor) => factor.count > 0);

    return {
      totalStudents: gradeData.length,
      atRiskStudents: totalAtRisk,
      warningsByType,
      riskByClass,
      commonRiskFactors,
    };
  } catch (error) {
    console.error("获取考试预警统计失败:", error);
    toast.error("获取考试预警统计失败");
    return {
      totalStudents: 0,
      atRiskStudents: 0,
      warningsByType: [],
      riskByClass: [],
      commonRiskFactors: [],
    };
  }
};

/**
 * 创建新考试
 */
export const createExam = async (
  examData: CreateExamInput
): Promise<Exam | null> => {
  try {
    const { data, error } = await supabase
      .from("exams")
      .insert([
        {
          title: examData.title,
          type: examData.type,
          date: examData.date,
          subject: examData.subject,
        },
      ])
      .select()
      .single();

    if (error) throw error;

    toast.success("考试创建成功");
    return data;
  } catch (error) {
    console.error("创建考试失败:", error);
    toast.error("创建考试失败");
    return null;
  }
};

/**
 * 更新考试信息
 */
export const updateExam = async (
  examId: string,
  examData: UpdateExamInput
): Promise<Exam | null> => {
  try {
    const { data, error } = await supabase
      .from("exams")
      .update({
        title: examData.title,
        type: examData.type,
        date: examData.date,
        subject: examData.subject,
        updated_at: new Date().toISOString(),
      })
      .eq("id", examId)
      .select()
      .single();

    if (error) throw error;

    toast.success("考试更新成功");
    return data;
  } catch (error) {
    console.error("更新考试失败:", error);
    toast.error("更新考试失败");
    return null;
  }
};

/**
 * 删除考试
 */
export const deleteExam = async (examId: string): Promise<boolean> => {
  try {
    console.log("🗑️ 开始删除考试:", examId);

    const { error, data } = await supabase
      .from("exams")
      .delete()
      .eq("id", examId)
      .select(); // 添加select以获取删除的数据确认

    console.log("🗑️ 删除结果:", { error, data });

    if (error) {
      console.error("🗑️ 删除失败，错误详情:", error);
      throw error;
    }

    console.log("✅ 考试删除成功，删除的数据:", data);
    toast.success("考试删除成功");
    return true;
  } catch (error) {
    console.error("删除考试失败:", error);
    toast.error(
      `删除考试失败: ${error instanceof Error ? error.message : "未知错误"}`
    );
    return false;
  }
};

/**
 * 批量删除考试
 */
export const deleteExams = async (examIds: string[]): Promise<boolean> => {
  try {
    const { error } = await supabase.from("exams").delete().in("id", examIds);

    if (error) throw error;

    toast.success(`成功删除${examIds.length}个考试`);
    return true;
  } catch (error) {
    console.error("批量删除考试失败:", error);
    toast.error("批量删除考试失败");
    return false;
  }
};

/**
 * 复制考试
 */
export const duplicateExam = async (examId: string): Promise<Exam | null> => {
  try {
    const originalExam = await getExamById(examId);
    if (!originalExam) {
      throw new Error("原考试不存在");
    }

    const { data, error } = await supabase
      .from("exams")
      .insert([
        {
          title: `${originalExam.title} (副本)`,
          type: originalExam.type,
          date: originalExam.date,
          subject: originalExam.subject,
        },
      ])
      .select()
      .single();

    if (error) throw error;

    toast.success("考试复制成功");
    return data;
  } catch (error) {
    console.error("复制考试失败:", error);
    toast.error("复制考试失败");
    return null;
  }
};

/**
 * 获取考试统计概览
 */
export const getExamOverviewStatistics = async (): Promise<{
  total: number;
  upcoming: number;
  ongoing: number;
  completed: number;
  cancelled: number;
  averageParticipation: number;
  averageScore: number;
  improvementRate: number;
  riskExams: number;
} | null> => {
  try {
    // 获取所有考试
    const { data: exams, error } = await supabase.from("exams").select("*");

    if (error) throw error;

    if (!exams || exams.length === 0) {
      return {
        total: 0,
        upcoming: 0,
        ongoing: 0,
        completed: 0,
        cancelled: 0,
        averageParticipation: 0,
        averageScore: 0,
        improvementRate: 0,
        riskExams: 0,
      };
    }

    const now = new Date();
    const today = now.toISOString().split("T")[0];

    // 简单的状态判断逻辑（真实场景需要更复杂的状态管理）
    const upcoming = exams.filter((exam) => exam.date > today).length;
    const ongoing = 0; // 需要基于具体的考试时间判断
    const completed = exams.filter((exam) => exam.date < today).length;

    return {
      total: exams.length,
      upcoming,
      ongoing,
      completed,
      cancelled: 0,
      averageParticipation: 95.0, // 模拟数据，需要从实际成绩数据计算
      averageScore: 78.5, // 模拟数据，需要从实际成绩数据计算
      improvementRate: 12.5, // 模拟数据，需要历史对比计算
      riskExams: Math.floor(exams.length * 0.1), // 模拟数据，需要基于成绩分析
    };
  } catch (error) {
    console.error("获取考试概览统计失败:", error);
    toast.error("获取考试概览统计失败");
    return null;
  }
};

/**
 * 获取学期列表
 */
export const getAcademicTerms = async (): Promise<AcademicTerm[]> => {
  try {
    const { data, error } = await supabase
      .from("academic_terms")
      .select("*")
      .eq("is_active", true)
      .order("academic_year", { ascending: false })
      .order("semester");

    if (error) throw error;
    return data || [];
  } catch (error) {
    console.error("获取学期列表失败:", error);
    toast.error("获取学期列表失败");
    return [];
  }
};

/**
 * 获取当前学期
 */
export const getCurrentAcademicTerm =
  async (): Promise<AcademicTerm | null> => {
    try {
      const { data, error } = await supabase
        .from("academic_terms")
        .select("*")
        .eq("is_current", true)
        .single();

      if (error && error.code !== "PGRST116") throw error;
      return data;
    } catch (error) {
      console.error("获取当前学期失败:", error);
      return null;
    }
  };

/**
 * 获取考试的科目总分配置
 */
export const getExamSubjectScores = async (
  examId: string
): Promise<ExamSubjectScore[]> => {
  try {
    const { data, error } = await supabase
      .from("exam_subject_scores")
      .select("*")
      .eq("exam_id", examId)
      .order("subject_code");

    if (error) throw error;
    return data || [];
  } catch (error) {
    console.error("获取考试科目总分配置失败:", error);
    toast.error("获取考试科目总分配置失败");
    return [];
  }
};

/**
 * 保存考试的科目总分配置
 */
export const saveExamSubjectScores = async (
  examId: string,
  scores: Omit<ExamSubjectScore, "id" | "created_at" | "updated_at">[]
): Promise<boolean> => {
  try {
    // 先删除现有配置
    const { error: deleteError } = await supabase
      .from("exam_subject_scores")
      .delete()
      .eq("exam_id", examId);

    if (deleteError) throw deleteError;

    // 插入新配置
    const { error: insertError } = await supabase
      .from("exam_subject_scores")
      .insert(
        scores.map((score) => ({
          exam_id: examId,
          subject_code: score.subject_code,
          subject_name: score.subject_name,
          total_score: score.total_score,
          passing_score: score.passing_score,
          excellent_score: score.excellent_score,
          is_required: score.is_required,
          weight: score.weight,
        }))
      );

    if (insertError) throw insertError;

    toast.success("科目总分配置保存成功");
    return true;
  } catch (error) {
    console.error("保存考试科目总分配置失败:", error);
    toast.error("保存科目总分配置失败");
    return false;
  }
};

/**
 * 获取考试实际成绩数据中存在的科目
 * @param examId 考试ID
 * @returns 实际存在成绩数据的科目列表
 */
const getActualExamSubjects = async (
  examId: string
): Promise<{ code: string; name: string }[]> => {
  try {
    // 首先获取考试信息，因为可能需要使用exam_title而不是exam_id
    const { data: examInfo } = await supabase
      .from("exams")
      .select("id, title")
      .eq("id", examId)
      .single();

    let gradeData = null;

    // 尝试使用exam_id查询
    const { data: gradeDataById, error: gradeErrorById } = await supabase
<<<<<<< HEAD
      .from("grade_data")
      .select(
        `
        chinese_score, math_score, english_score, physics_score,
=======
      .from("grade_data_new")
      .select(
        `
        chinese_score, math_score, english_score, physics_score, 
>>>>>>> 106cbd38
        chemistry_score, politics_score, history_score, biology_score, geography_score
      `
      )
      .eq("exam_id", examId)
      .limit(1);

    if (!gradeErrorById && gradeDataById && gradeDataById.length > 0) {
      gradeData = gradeDataById;
    } else if (examInfo && examInfo.title) {
      // 如果exam_id查询失败，尝试使用exam_title查询
      const { data: gradeDataByTitle, error: gradeErrorByTitle } =
        await supabase
<<<<<<< HEAD
          .from("grade_data")
          .select(
            `
          chinese_score, math_score, english_score, physics_score,
=======
          .from("grade_data_new")
          .select(
            `
          chinese_score, math_score, english_score, physics_score, 
>>>>>>> 106cbd38
          chemistry_score, politics_score, history_score, biology_score, geography_score
        `
          )
          .eq("exam_title", examInfo.title)
          .limit(1);

      if (
        !gradeErrorByTitle &&
        gradeDataByTitle &&
        gradeDataByTitle.length > 0
      ) {
        gradeData = gradeDataByTitle;
      }
    }

    if (!gradeData?.length) {
      return [];
    }

    // 分析实际有数据的科目
    const record = gradeData[0];
    const subjectMapping = {
      chinese_score: { code: "chinese", name: "语文" },
      math_score: { code: "math", name: "数学" },
      english_score: { code: "english", name: "英语" },
      physics_score: { code: "physics", name: "物理" },
      chemistry_score: { code: "chemistry", name: "化学" },
      biology_score: { code: "biology", name: "生物" },
      politics_score: { code: "politics", name: "政治" },
      history_score: { code: "history", name: "历史" },
      geography_score: { code: "geography", name: "地理" },
    };

    const activeSubjects = Object.entries(subjectMapping)
      .filter(([scoreField]) => {
        const hasScore =
          record[scoreField] !== null && record[scoreField] !== undefined;
        return hasScore;
      })
      .map(([, subject]) => subject);

    return activeSubjects;
  } catch (error) {
    console.error("获取实际考试科目失败:", error);
    return [];
  }
};

/**
 * 动态获取考试实际涉及的科目
 */
export const getExamActiveSubjects = async (
  examId: string
): Promise<{
  configuredSubjects: { code: string; name: string; configured: boolean }[];
  hasData: boolean;
}> => {
  try {
    console.log(`[getExamActiveSubjects] 开始检测考试科目，examId: ${examId}`);

    // 1. 首先获取实际成绩数据中的科目
    const actualSubjects = await getActualExamSubjects(examId);
    console.log(
      `[getExamActiveSubjects] 🎯 实际成绩数据中的科目:`,
      actualSubjects.map((s) => s.name).join(", ")
    );

    // 2. 然后尝试从配置表获取
    const { data: configuredData, error: configError } = await supabase
      .from("exam_subject_scores")
      .select("subject_code, subject_name")
      .eq("exam_id", examId)
      .order("subject_code");

    if (!configError && configuredData && configuredData.length > 0) {
      console.log(
        `[getExamActiveSubjects] 📋 配置表中的科目:`,
        configuredData.map((item) => item.subject_name).join(", ")
      );

      // 3. 交叉验证：只返回既有配置又有实际数据的科目
      const validatedSubjects = configuredData
        .filter((configItem) =>
          actualSubjects.some(
            (actualItem) => actualItem.code === configItem.subject_code
          )
        )
        .map((item) => ({
          code: item.subject_code,
          name: item.subject_name,
          configured: true,
        }));

      console.log(
        `[getExamActiveSubjects] ✅ 验证后的有效科目:`,
        validatedSubjects.map((s) => s.name).join(", ")
      );

      if (validatedSubjects.length > 0) {
        return {
          configuredSubjects: validatedSubjects,
          hasData: true,
        };
      }
    }

    // 4. 如果配置验证失败，直接使用实际数据中的科目
    console.log(`[getExamActiveSubjects] 📊 使用实际成绩数据中的科目`);

    if (actualSubjects.length > 0) {
      return {
        configuredSubjects: actualSubjects.map((subject) => ({
          ...subject,
          configured: false,
        })),
        hasData: true,
      };
    }

    // 5. 如果都没有数据，返回默认科目
    console.log(
      `[getExamActiveSubjects] ⚠️ 无法找到任何科目数据，使用默认科目`
    );
    return {
      configuredSubjects: [
        { code: "chinese", name: "语文", configured: false },
        { code: "math", name: "数学", configured: false },
        { code: "english", name: "英语", configured: false },
      ],
      hasData: false,
    };
  } catch (error) {
    console.error("获取考试科目失败:", error);
    // 返回默认科目
    return {
      configuredSubjects: [
        { code: "chinese", name: "语文", configured: false },
        { code: "math", name: "数学", configured: false },
        { code: "english", name: "英语", configured: false },
      ],
      hasData: false,
    };
  }
};

/**
 * 获取考试参与人数
 */
export const getExamParticipantCount = async (
  examId: string
): Promise<number> => {
  try {
    console.log(
      `[getExamParticipantCount] 开始获取考试参与人数，examId: ${examId}`
    );

    // 首先尝试直接使用exam_id查询
    const {
      data: gradeData,
      error,
      count,
    } = await supabase
<<<<<<< HEAD
      .from("grade_data")
=======
      .from("grade_data_new")
>>>>>>> 106cbd38
      .select("student_id", { count: "exact" })
      .eq("exam_id", examId);

    console.log(`[getExamParticipantCount] exam_id查询结果:`, {
      count,
      dataLength: gradeData?.length || 0,
      error: error?.message,
    });

    if (!error && count !== null && count > 0) {
      console.log(
        `[getExamParticipantCount] ✅ 通过exam_id找到 ${count} 个参与者`
      );
      return count;
    }

    // 如果exam_id查询失败，尝试使用exam_title
    console.log(
      `[getExamParticipantCount] 🔄 exam_id查询无结果，尝试exam_title查询`
    );
    const { data: examInfo } = await supabase
      .from("exams")
      .select("title")
      .eq("id", examId)
      .single();

    console.log(`[getExamParticipantCount] 考试信息:`, examInfo);

    if (examInfo && examInfo.title) {
      const {
        data: gradeDataByTitle,
        error: titleError,
        count: titleCount,
      } = await supabase
<<<<<<< HEAD
        .from("grade_data")
=======
        .from("grade_data_new")
>>>>>>> 106cbd38
        .select("student_id", { count: "exact" })
        .eq("exam_title", examInfo.title);

      console.log(`[getExamParticipantCount] exam_title查询结果:`, {
        count: titleCount,
        dataLength: gradeDataByTitle?.length || 0,
        error: titleError?.message,
      });

      if (!titleError && titleCount !== null && titleCount > 0) {
        console.log(
          `[getExamParticipantCount] ✅ 通过exam_title找到 ${titleCount} 个参与者`
        );
        return titleCount;
      }
    }

    console.log(`[getExamParticipantCount] ⚠️ 未找到任何参与者数据`);
    return 0;
  } catch (error) {
    console.error("获取考试参与人数失败:", error);
    return 0;
  }
};

/**
 * 根据学期筛选考试
 */
export const getExamsByTerm = async (
  termId?: string,
  filter?: ExamFilter
): Promise<Exam[]> => {
  try {
    let query = supabase
      .from("exams")
      .select(
        `
        id,
        title,
        date,
        type,
        subject,
        academic_term_id,
        created_at
      `
      )
      .order("date", { ascending: false });

    // 应用学期筛选
    if (termId && termId !== "all") {
      query = query.eq("academic_term_id", termId);
    }

    // 应用其他过滤器
    if (filter?.dateFrom) {
      query = query.gte("date", filter.dateFrom);
    }
    if (filter?.dateTo) {
      query = query.lte("date", filter.dateTo);
    }
    if (filter?.type) {
      query = query.eq("type", filter.type);
    }
    if (filter?.subject) {
      query = query.eq("subject", filter.subject);
    }
    if (filter?.searchTerm) {
      query = query.ilike("title", `%${filter.searchTerm}%`);
    }

    const { data, error } = await query;

    if (error) throw error;
    return data || [];
  } catch (error) {
    console.error("根据学期筛选考试失败:", error);
    toast.error("筛选考试失败");
    return [];
  }
};<|MERGE_RESOLUTION|>--- conflicted
+++ resolved
@@ -313,11 +313,7 @@
 
     // 获取成绩数据
     const { data: grades, error: gradesError } = await supabase
-<<<<<<< HEAD
-      .from("grade_data")
-=======
       .from("grade_data_new")
->>>>>>> 106cbd38
       .select(
         `
           total_score,
@@ -505,11 +501,7 @@
     }
 
     const { data: gradeData, error: gradeError } = await supabase
-<<<<<<< HEAD
-      .from("grade_data")
-=======
       .from("grade_data_new")
->>>>>>> 106cbd38
       .select("student_id, total_score, name, class_name")
       .eq("exam_title", exam.title);
 
@@ -955,17 +947,10 @@
 
     // 尝试使用exam_id查询
     const { data: gradeDataById, error: gradeErrorById } = await supabase
-<<<<<<< HEAD
-      .from("grade_data")
-      .select(
-        `
-        chinese_score, math_score, english_score, physics_score,
-=======
       .from("grade_data_new")
       .select(
         `
         chinese_score, math_score, english_score, physics_score, 
->>>>>>> 106cbd38
         chemistry_score, politics_score, history_score, biology_score, geography_score
       `
       )
@@ -978,17 +963,10 @@
       // 如果exam_id查询失败，尝试使用exam_title查询
       const { data: gradeDataByTitle, error: gradeErrorByTitle } =
         await supabase
-<<<<<<< HEAD
-          .from("grade_data")
-          .select(
-            `
-          chinese_score, math_score, english_score, physics_score,
-=======
           .from("grade_data_new")
           .select(
             `
           chinese_score, math_score, english_score, physics_score, 
->>>>>>> 106cbd38
           chemistry_score, politics_score, history_score, biology_score, geography_score
         `
           )
@@ -1151,11 +1129,7 @@
       error,
       count,
     } = await supabase
-<<<<<<< HEAD
-      .from("grade_data")
-=======
       .from("grade_data_new")
->>>>>>> 106cbd38
       .select("student_id", { count: "exact" })
       .eq("exam_id", examId);
 
@@ -1190,11 +1164,7 @@
         error: titleError,
         count: titleCount,
       } = await supabase
-<<<<<<< HEAD
-        .from("grade_data")
-=======
         .from("grade_data_new")
->>>>>>> 106cbd38
         .select("student_id", { count: "exact" })
         .eq("exam_title", examInfo.title);
 
