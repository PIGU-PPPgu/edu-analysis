--- conflicted
+++ resolved
@@ -224,11 +224,7 @@
   // 获取最近成绩数据
   private async getRecentGrades(studentId: string) {
     const { data, error } = await supabase
-<<<<<<< HEAD
-      .from("grade_data")
-=======
       .from("grade_data_new")
->>>>>>> 106cbd38
       .select(
         `
         score,
@@ -686,11 +682,7 @@
       case "exam":
         // 获取参加该考试的所有学生
         const { data: examGrades, error } = await supabase
-<<<<<<< HEAD
-          .from("grade_data")
-=======
           .from("grade_data_new")
->>>>>>> 106cbd38
           .select("student_id")
           .eq("exam_id", event.entityId);
 
