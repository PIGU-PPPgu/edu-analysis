import React, { createContext, useContext, useState, ReactNode } from "react";
import {
  GradeRecord,
  ExamInfo,
  GradeStatistics,
  GradeFilter,
  Subject,
} from "@/types/grade";
import { supabase } from "@/integrations/supabase/client";

// 图表数据接口
export interface ChartData {
  id: string;
  data: any[];
}

// 解析文件信息接口
export interface ParsedFileInfo {
  headers: string[];
  mappings: Record<string, string>;
}

// Context接口定义
interface GradeAnalysisContextType {
  // 基础数据
  gradeData: GradeRecord[];
  setGradeData: (data: GradeRecord[]) => void;

  // 过滤后的数据
  filteredGradeData: GradeRecord[];

  // 当前筛选条件
  filter: GradeFilter;
  setFilter: (filter: GradeFilter) => void;

  // 图表相关
  customCharts: ChartData[];
  setCustomCharts: (charts: ChartData[]) => void;
  selectedCharts: string[];
  setSelectedCharts: (chartIds: string[]) => void;

  // 错误和文件信息
  parsingError: string | null;
  setParsingError: (error: string | null) => void;
  fileInfo: ParsedFileInfo | null;
  setFileInfo: (info: ParsedFileInfo | null) => void;

  // 状态
  isLoading: boolean;
  setIsLoading: (loading: boolean) => void;
  isDataLoaded: boolean;

  // 考试相关
  examList: ExamInfo[];
  currentExam: ExamInfo | null;
  selectedExam: ExamInfo | null;
  examData: GradeRecord[];
  analysisResult: any | null;
  loading: boolean;
  examInfo?: ExamInfo;

  // 操作方法
  setCurrentExam: (exam: ExamInfo) => void;
  setSelectedExam: (exam: ExamInfo | null) => void;
  loadExamList: () => Promise<void>;
  loadExamData: (examId: string) => Promise<void>;
  analyzeCurrentExam: () => Promise<void>;
  calculateStatistics: (data: GradeRecord[]) => GradeStatistics;

  // 筛选方法
  filterBySubject: (subject: Subject | string) => GradeRecord[];
  filterByClass: (className: string) => GradeRecord[];
  filterByGradeLevel: (gradeLevel: string) => GradeRecord[];
}

const GradeAnalysisContext = createContext<
  GradeAnalysisContextType | undefined
>(undefined);

export const useGradeAnalysis = () => {
  const context = useContext(GradeAnalysisContext);
  if (context === undefined) {
    throw new Error(
      "useGradeAnalysis must be used within a GradeAnalysisProvider"
    );
  }
  return context;
};

export const GradeAnalysisProvider: React.FC<{ children: ReactNode }> = ({
  children,
}) => {
  // 基础状态
  const [gradeData, setGradeData] = useState<GradeRecord[]>([]);
  const [filter, setFilter] = useState<GradeFilter>({});
  const [customCharts, setCustomCharts] = useState<ChartData[]>([]);
  const [selectedCharts, setSelectedCharts] = useState<string[]>([
    "distribution",
    "subject",
  ]);
  const [parsingError, setParsingError] = useState<string | null>(null);
  const [fileInfo, setFileInfo] = useState<ParsedFileInfo | null>(null);
  const [isLoading, setIsLoading] = useState<boolean>(false);

  // 考试相关状态
  const [examList, setExamList] = useState<ExamInfo[]>([]);
  const [currentExam, setCurrentExam] = useState<ExamInfo | null>(null);
  const [selectedExam, setSelectedExam] = useState<ExamInfo | null>(null);
  const [examData, setExamData] = useState<GradeRecord[]>([]);
  const [analysisResult, setAnalysisResult] = useState<any | null>(null);
  const [loading, setLoading] = useState(false);

  // 计算过滤后的数据
  const filteredGradeData = React.useMemo(() => {
    let filtered = [...gradeData];

    if (filter.subject) {
      filtered = filtered.filter(
        (record) =>
          record.subject === filter.subject ||
          (record.subject === undefined && filter.subject === Subject.TOTAL)
      );
    }

    if (filter.class) {
      filtered = filtered.filter(
        (record) => record.class_name === filter.class
      );
    }

    if (filter.examId) {
      filtered = filtered.filter((record) => record.exam_id === filter.examId);
    }

    if (filter.gradeLevel) {
      filtered = filtered.filter(
        (record) => record.grade_level === filter.gradeLevel
      );
    }

    if (filter.scoreRange) {
      filtered = filtered.filter(
        (record) =>
          record.score >= (filter.scoreRange?.min || 0) &&
          record.score <= (filter.scoreRange?.max || Infinity)
      );
    }

    return filtered;
  }, [gradeData, filter]);

  // 判断数据是否加载
  const isDataLoaded = gradeData.length > 0;

  // 计算统计数据
  const calculateStatistics = (data: GradeRecord[]): GradeStatistics => {
    if (!data || data.length === 0) {
      return {
        total: 0,
        average: 0,
        max: 0,
        min: 0,
        median: 0,
        standardDeviation: 0,
        passRate: 0,
        excellentRate: 0,
        distribution: [],
      };
    }

    const scores = data
      .map((item) => item.score)
      .filter((score) => !isNaN(Number(score)));

    if (scores.length === 0) {
      return {
        total: 0,
        average: 0,
        max: 0,
        min: 0,
        median: 0,
        standardDeviation: 0,
        passRate: 0,
        excellentRate: 0,
        distribution: [],
      };
    }

    // 基础统计
    const total = scores.length;
    const sum = scores.reduce((a, b) => a + Number(b), 0);
    const average = sum / total;
    const max = Math.max(...scores);
    const min = Math.min(...scores);

    // 中位数
    const sortedScores = [...scores].sort((a, b) => a - b);
    const median =
      total % 2 === 0
        ? (sortedScores[total / 2 - 1] + sortedScores[total / 2]) / 2
        : sortedScores[Math.floor(total / 2)];

    // 标准差
    const variance =
      scores.reduce((acc, score) => acc + Math.pow(score - average, 2), 0) /
      total;
    const standardDeviation = Math.sqrt(variance);

    // 及格率和优秀率（简化计算）
    const passCount = scores.filter((score) => Number(score) >= 60).length;
    const excellentCount = scores.filter((score) => Number(score) >= 90).length;
    const passRate = (passCount / total) * 100;
    const excellentRate = (excellentCount / total) * 100;

    return {
      total,
      average: parseFloat(average.toFixed(2)),
      max,
      min,
      median: parseFloat(median.toFixed(2)),
      standardDeviation: parseFloat(standardDeviation.toFixed(2)),
      passRate: parseFloat(passRate.toFixed(2)),
      excellentRate: parseFloat(excellentRate.toFixed(2)),
      distribution: [], // 这里可以后续添加等级分布
    };
  };

  // 筛选方法
  const filterBySubject = (subject: Subject | string): GradeRecord[] => {
    return gradeData.filter((record) => record.subject === subject);
  };

  const filterByClass = (className: string): GradeRecord[] => {
    return gradeData.filter((record) => record.class_name === className);
  };

  const filterByGradeLevel = (gradeLevel: string): GradeRecord[] => {
    return gradeData.filter((record) => record.grade_level === gradeLevel);
  };

  // 考试相关操作
  const loadExamList = async () => {
    setLoading(true);
    try {
      // 从 Supabase 获取真实考试数据
      const { data: examData, error } = await supabase
        .from("exams")
        .select("*")
        .order("date", { ascending: false });

      if (error) {
        console.error("获取考试列表失败:", error);
        throw error;
      }

      const exams: ExamInfo[] =
        examData?.map((exam) => ({
          id: exam.id,
          name: exam.title,
          type: exam.type,
          date: exam.date,
          subjects: [Subject.TOTAL, Subject.CHINESE, Subject.MATH], // 根据实际需要调整
        })) || [];

      setExamList(exams);
      if (exams.length > 0) {
        setCurrentExam(exams[0]);
        // 自动加载第一个考试的数据
        await loadExamData(exams[0].id);
      }
    } catch (error) {
      console.error("获取考试列表失败:", error);
    } finally {
      setLoading(false);
    }
  };

  const loadExamData = async (examId: string) => {
    setLoading(true);
    try {
      console.log("正在加载考试数据, examId:", examId);

      // 从 Supabase 获取真实成绩数据
      const { data: gradeDataFromDB, error } = await supabase
<<<<<<< HEAD
        .from("grade_data")
=======
        .from("grade_data_new")
>>>>>>> 106cbd38
        .select("*")
        .eq("exam_id", examId);

      if (error) {
        console.error("获取成绩数据失败:", error);
        throw error;
      }

      console.log("获取到的成绩数据:", gradeDataFromDB);

      // 转换数据格式以匹配 GradeRecord 接口
      const gradeRecords: GradeRecord[] =
        gradeDataFromDB?.map((record) => ({
          id: record.id,
          student_id: record.student_id,
          student_name: record.name,
          class_name: record.class_name || "未分班",
          subject: record.subject || Subject.TOTAL,
          score: record.score || 0,
          exam_id: record.exam_id,
          grade_level: record.grade_level,
          rank_in_class: record.rank_in_class,
          rank_in_grade: record.rank_in_grade,
        })) || [];

      console.log("转换后的成绩记录:", gradeRecords);
      setExamData(gradeRecords);
      setGradeData(gradeRecords); // 同时更新主要的成绩数据
    } catch (error) {
      console.error("获取成绩数据失败:", error);
    } finally {
      setLoading(false);
    }
  };

  const analyzeCurrentExam = async () => {
    if (!currentExam) return;

    setLoading(true);
    try {
      console.log("🔍 开始分析考试数据:", currentExam.exam_title);

      // 查询当前考试的成绩数据
      const { data: examGrades, error } = await supabase
        .from("grades")
        .select(
          `
          student_id,
          subject,
          score,
          students!inner(class_name, name)
        `
        )
        .eq("exam_title", currentExam.exam_title);

      if (error) {
        console.error("查询考试成绩失败:", error);
        throw error;
      }

      if (!examGrades || examGrades.length === 0) {
        console.warn("未找到考试成绩数据");
        setAnalysisResult(null);
        return;
      }

      // 计算分数分布
      const scoreRanges = [
        { range: "90-100", count: 0 },
        { range: "80-89", count: 0 },
        { range: "70-79", count: 0 },
        { range: "60-69", count: 0 },
        { range: "0-59", count: 0 },
      ];

      examGrades.forEach((grade) => {
        const score = grade.score;
        if (score >= 90) scoreRanges[0].count++;
        else if (score >= 80) scoreRanges[1].count++;
        else if (score >= 70) scoreRanges[2].count++;
        else if (score >= 60) scoreRanges[3].count++;
        else scoreRanges[4].count++;
      });

      // 按班级统计
      const classStats = new Map();
      examGrades.forEach((grade) => {
        const className = grade.students.class_name;
        if (!classStats.has(className)) {
          classStats.set(className, { scores: [], className });
        }
        classStats.get(className).scores.push(grade.score);
      });

      const classPerformance = Array.from(classStats.entries()).map(
        ([className, data]) => {
          const scores = data.scores;
          const average =
            scores.reduce((sum, score) => sum + score, 0) / scores.length;
          const max = Math.max(...scores);
          const min = Math.min(...scores);
          const passRate =
            scores.filter((score) => score >= 60).length / scores.length;

          return {
            className,
            average: Math.round(average * 10) / 10,
            max,
            min,
            passRate: Math.round(passRate * 100) / 100,
          };
        }
      );

      // 按科目统计平均分
      const subjectStats = new Map();
      examGrades.forEach((grade) => {
        const subject = grade.subject;
        if (!subjectStats.has(subject)) {
          subjectStats.set(subject, []);
        }
        subjectStats.get(subject).push(grade.score);
      });

      const subjectAverages = {};
      subjectStats.forEach((scores, subject) => {
        const average =
          scores.reduce((sum, score) => sum + score, 0) / scores.length;
        subjectAverages[subject] = Math.round(average * 10) / 10;
      });

      const analysisResult = {
        scoreDistribution: scoreRanges,
        classPerformance,
        subjectAverages,
        totalStudents: new Set(examGrades.map((g) => g.student_id)).size,
        totalGrades: examGrades.length,
      };

      console.log("✅ 分析结果:", analysisResult);
      setAnalysisResult(analysisResult);
    } catch (error) {
      console.error("分析成绩数据失败:", error);
      setAnalysisResult(null);
    } finally {
      setLoading(false);
    }
  };

  // Context值
  const value: GradeAnalysisContextType = {
    // 基础数据
    gradeData,
    setGradeData,
    filteredGradeData,

    // 筛选条件
    filter,
    setFilter,

    // 图表相关
    customCharts,
    setCustomCharts,
    selectedCharts,
    setSelectedCharts,

    // 错误和文件信息
    parsingError,
    setParsingError,
    fileInfo,
    setFileInfo,

    // 状态
    isLoading,
    setIsLoading,
    isDataLoaded,

    // 考试相关
    examList,
    currentExam,
    selectedExam,
    examData,
    analysisResult,
    loading,

    // 操作方法
    setCurrentExam,
    setSelectedExam,
    loadExamList,
    loadExamData,
    analyzeCurrentExam,
    calculateStatistics,

    // 筛选方法
    filterBySubject,
    filterByClass,
    filterByGradeLevel,
  };

  return (
    <GradeAnalysisContext.Provider value={value}>
      {children}
    </GradeAnalysisContext.Provider>
  );
};<|MERGE_RESOLUTION|>--- conflicted
+++ resolved
@@ -282,11 +282,7 @@
 
       // 从 Supabase 获取真实成绩数据
       const { data: gradeDataFromDB, error } = await supabase
-<<<<<<< HEAD
-        .from("grade_data")
-=======
         .from("grade_data_new")
->>>>>>> 106cbd38
         .select("*")
         .eq("exam_id", examId);
 
