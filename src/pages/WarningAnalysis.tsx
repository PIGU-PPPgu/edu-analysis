--- conflicted
+++ resolved
@@ -502,11 +502,7 @@
               onValueChange={setActiveTab}
               className="space-y-6"
             >
-<<<<<<< HEAD
-              <TabsList className="mb-6 grid grid-cols-2 md:grid-cols-3 lg:grid-cols-5 h-auto w-full bg-gray-100 border border-gray-300 p-1 rounded-lg">
-=======
               <TabsList className="mb-6 grid grid-cols-5 w-[1000px] bg-gray-100 border border-gray-300 p-1 rounded-lg">
->>>>>>> 106cbd38
                 <TabsTrigger
                   value="overview"
                   className="flex items-center gap-2 data-[state=active]:bg-[#c0ff3f] data-[state=active]:text-black data-[state=inactive]:text-gray-700 rounded-md py-1.5"
