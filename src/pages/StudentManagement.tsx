--- conflicted
+++ resolved
@@ -433,37 +433,6 @@
           </div>
 
           {loading ? (
-<<<<<<< HEAD
-            <div className="py-20 text-center text-muted-foreground">
-              加载中...
-            </div>
-          ) : filteredStudents.length === 0 ? (
-            <div className="flex flex-col items-center justify-center py-20 bg-gradient-to-br from-gray-50 to-gray-100 rounded-lg border-2 border-dashed border-gray-300">
-              <div className="p-4 bg-white rounded-full mb-4 shadow-sm">
-                {searchQuery ? (
-                  <Search className="h-12 w-12 text-gray-400" />
-                ) : (
-                  <UserPlus className="h-12 w-12 text-gray-400" />
-                )}
-              </div>
-              <h3 className="text-xl font-bold mb-2 text-gray-800">
-                {searchQuery ? "没有找到匹配的学生" : "还没有学生数据"}
-              </h3>
-              <p className="text-gray-600 mb-6 text-center max-w-md">
-                {searchQuery
-                  ? `未找到包含 "${searchQuery}" 的学生，请尝试其他关键词`
-                  : "开始添加学生信息以便管理和分析"}
-              </p>
-              {!searchQuery && (
-                <Button
-                  onClick={handleAddStudent}
-                  className="bg-[#B9FF66] text-black hover:bg-[#a8e85c] font-medium shadow-md"
-                >
-                  <UserPlus className="mr-2 h-4 w-4" />
-                  添加学生
-                </Button>
-              )}
-=======
             <div className="py-20 text-center text-muted-foreground">
               加载中...
             </div>
@@ -472,10 +441,9 @@
               {searchQuery
                 ? "没有找到匹配的学生"
                 : "还没有学生数据，请添加学生"}
->>>>>>> 106cbd38
             </div>
           ) : (
-            <div className="rounded-md border overflow-x-auto">
+            <div className="rounded-md border">
               <Table>
                 <TableHeader>
                   <TableRow>
@@ -498,7 +466,7 @@
                       <TableCell>{student.name}</TableCell>
                       <TableCell>
                         {student.class ? (
-                          <Badge variant="outline" className="bg-gray-50">
+                          <Badge variant="outline" className="bg-blue-50">
                             {student.class.name}
                           </Badge>
                         ) : (
