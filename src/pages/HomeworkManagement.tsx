--- conflicted
+++ resolved
@@ -324,25 +324,6 @@
                   {knowledgePointStats.length > 0 ? (
                     <StatisticsCharts knowledgePoints={knowledgePointStats} />
                   ) : (
-<<<<<<< HEAD
-                    <div className="flex flex-col items-center justify-center py-16 bg-gradient-to-br from-gray-50 to-gray-100 rounded-lg border-2 border-dashed border-gray-300">
-                      <div className="p-4 bg-white rounded-full mb-4 shadow-sm">
-                        <BarChart3 className="h-12 w-12 text-gray-400" />
-                      </div>
-                      <h3 className="text-xl font-bold mb-2 text-gray-800">
-                        暂无知识点数据
-                      </h3>
-                      <p className="text-gray-600 mb-6 text-center max-w-md">
-                        创建作业并启用知识点评估后，将显示统计图表
-                      </p>
-                      <Button
-                        onClick={() => navigate("/homework-creation")}
-                        className="bg-[#B9FF66] text-black hover:bg-[#a8e85c] font-medium shadow-md"
-                      >
-                        <PlusCircle className="mr-2 h-4 w-4" />
-                        创建作业
-                      </Button>
-=======
                     <div className="flex flex-col items-center justify-center py-12 bg-gray-50 rounded-lg border-4 border-black">
                       <div className="w-16 h-16 bg-gray-100 rounded-full flex items-center justify-center mb-4 border-2 border-black">
                         <span className="text-2xl">📊</span>
@@ -351,7 +332,6 @@
                       <p className="text-gray-500 text-center">
                         暂无作业或知识点评估数据
                       </p>
->>>>>>> 106cbd38
                     </div>
                   )}
                 </div>
@@ -360,7 +340,7 @@
           </>
         ) : (
           <div className="text-center py-12 border rounded-lg bg-gray-50">
-            <AlertTriangle className="h-12 w-12 mx-auto text-gray-400 mb-4" />
+            <AlertTriangle className="h-12 w-12 mx-auto text-yellow-500 mb-4" />
             <h3 className="text-lg font-semibold mb-2">未分配角色</h3>
             <p className="text-gray-600 mb-4">
               您的账户尚未分配教师角色，无法访问作业管理功能。
