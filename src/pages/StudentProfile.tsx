--- conflicted
+++ resolved
@@ -150,43 +150,14 @@
 
   if (!student) {
     return (
-      <div className="bg-gray-50 min-h-screen">
+      <div className="bg-white min-h-screen">
         <Navbar />
         <div className="container mx-auto px-4 py-10">
-<<<<<<< HEAD
-          <div className="flex flex-col items-center justify-center py-20 bg-gradient-to-br from-gray-50 to-gray-100 rounded-lg border-2 border-dashed border-gray-300">
-            <div className="p-4 bg-white rounded-full mb-4 shadow-sm">
-              <Users className="h-16 w-16 text-gray-400" />
-            </div>
-            <h3 className="text-2xl font-bold mb-2 text-gray-800">
-              找不到该学生信息
-            </h3>
-            <p className="text-gray-600 mb-8 text-center max-w-md">
-              {studentId
-                ? `学生 ID "${studentId}" 不存在或已被删除`
-                : "请从学生管理页面选择一个学生"}
-            </p>
-            <div className="flex gap-3">
-              <Button variant="outline" asChild>
-                <Link to="/student-management">
-                  <ArrowLeft className="h-4 w-4 mr-2" />
-                  返回学生管理
-                </Link>
-              </Button>
-              <Button
-                asChild
-                className="bg-[#B9FF66] text-black hover:bg-[#a8e85c] font-medium shadow-md"
-              >
-                <Link to="/student-portrait-management">查看画像管理</Link>
-              </Button>
-            </div>
-=======
           <div className="flex flex-col gap-3 justify-center items-center h-64">
             <p className="text-lg font-medium">找不到该学生信息</p>
             <Button variant="outline" asChild>
               <Link to="/student-portrait-management">返回学生画像管理</Link>
             </Button>
->>>>>>> 106cbd38
           </div>
         </div>
       </div>
@@ -243,11 +214,7 @@
                 onValueChange={setActiveTab}
                 className="w-full"
               >
-<<<<<<< HEAD
-                <TabsList className="mb-6 grid grid-cols-2 md:grid-cols-4 lg:grid-cols-8 h-auto">
-=======
                 <TabsList className="mb-6">
->>>>>>> 106cbd38
                   <TabsTrigger value="overview">成绩概览</TabsTrigger>
                   <TabsTrigger value="learning-style">学习风格</TabsTrigger>
                   <TabsTrigger value="behavior">学习行为</TabsTrigger>
@@ -296,11 +263,7 @@
                                   className="flex items-center justify-between"
                                 >
                                   <span>{ability.name}</span>
-<<<<<<< HEAD
-                                  <span className="font-medium text-gray-700">
-=======
                                   <span className="font-medium text-green-600">
->>>>>>> 106cbd38
                                     {ability.score}
                                   </span>
                                 </li>
@@ -308,31 +271,19 @@
                               <>
                                 <li className="flex items-center justify-between">
                                   <span>记忆能力</span>
-<<<<<<< HEAD
-                                  <span className="font-medium text-gray-700">
-=======
                                   <span className="font-medium text-green-600">
->>>>>>> 106cbd38
                                     95
                                   </span>
                                 </li>
                                 <li className="flex items-center justify-between">
                                   <span>数学运算</span>
-<<<<<<< HEAD
-                                  <span className="font-medium text-gray-700">
-=======
                                   <span className="font-medium text-green-600">
->>>>>>> 106cbd38
                                     90
                                   </span>
                                 </li>
                                 <li className="flex items-center justify-between">
                                   <span>阅读理解</span>
-<<<<<<< HEAD
-                                  <span className="font-medium text-gray-700">
-=======
                                   <span className="font-medium text-green-600">
->>>>>>> 106cbd38
                                     85
                                   </span>
                                 </li>
@@ -356,11 +307,7 @@
                                   className="flex items-center justify-between"
                                 >
                                   <span>{ability.name}</span>
-<<<<<<< HEAD
-                                  <span className="font-medium text-gray-600">
-=======
                                   <span className="font-medium text-orange-500">
->>>>>>> 106cbd38
                                     {ability.score}
                                   </span>
                                 </li>
@@ -368,31 +315,19 @@
                               <>
                                 <li className="flex items-center justify-between">
                                   <span>创新思维</span>
-<<<<<<< HEAD
-                                  <span className="font-medium text-gray-600">
-=======
                                   <span className="font-medium text-orange-500">
->>>>>>> 106cbd38
                                     65
                                   </span>
                                 </li>
                                 <li className="flex items-center justify-between">
                                   <span>逻辑思维</span>
-<<<<<<< HEAD
-                                  <span className="font-medium text-gray-600">
-=======
                                   <span className="font-medium text-orange-500">
->>>>>>> 106cbd38
                                     75
                                   </span>
                                 </li>
                                 <li className="flex items-center justify-between">
                                   <span>沟通表达</span>
-<<<<<<< HEAD
-                                  <span className="font-medium text-gray-600">
-=======
                                   <span className="font-medium text-orange-500">
->>>>>>> 106cbd38
                                     80
                                   </span>
                                 </li>
@@ -434,11 +369,7 @@
                                 </div>
                                 <div className="h-2 bg-gray-200 rounded-full">
                                   <div
-<<<<<<< HEAD
-                                    className="h-2 bg-[#B9FF66] rounded-full"
-=======
                                     className="h-2 bg-blue-500 rounded-full"
->>>>>>> 106cbd38
                                     style={{ width: `${habit.percentage}%` }}
                                   ></div>
                                 </div>
@@ -455,11 +386,7 @@
                                 </div>
                                 <div className="h-2 bg-gray-200 rounded-full">
                                   <div
-<<<<<<< HEAD
-                                    className="h-2 bg-[#B9FF66] rounded-full"
-=======
                                     className="h-2 bg-blue-500 rounded-full"
->>>>>>> 106cbd38
                                     style={{ width: "85%" }}
                                   ></div>
                                 </div>
@@ -474,11 +401,7 @@
                                 </div>
                                 <div className="h-2 bg-gray-200 rounded-full">
                                   <div
-<<<<<<< HEAD
-                                    className="h-2 bg-[#B9FF66] rounded-full"
-=======
                                     className="h-2 bg-blue-500 rounded-full"
->>>>>>> 106cbd38
                                     style={{ width: "70%" }}
                                   ></div>
                                 </div>
@@ -493,11 +416,7 @@
                                 </div>
                                 <div className="h-2 bg-gray-200 rounded-full">
                                   <div
-<<<<<<< HEAD
-                                    className="h-2 bg-[#B9FF66] rounded-full"
-=======
                                     className="h-2 bg-blue-500 rounded-full"
->>>>>>> 106cbd38
                                     style={{ width: "60%" }}
                                   ></div>
                                 </div>
@@ -512,11 +431,7 @@
                                 </div>
                                 <div className="h-2 bg-gray-200 rounded-full">
                                   <div
-<<<<<<< HEAD
-                                    className="h-2 bg-[#B9FF66] rounded-full"
-=======
                                     className="h-2 bg-blue-500 rounded-full"
->>>>>>> 106cbd38
                                     style={{ width: "90%" }}
                                   ></div>
                                 </div>
