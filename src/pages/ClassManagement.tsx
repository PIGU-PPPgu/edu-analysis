import React, {
  useState,
  useEffect,
  useMemo,
  useCallback,
  useRef,
} from "react";
import { Tabs, TabsContent, TabsList, TabsTrigger } from "@/components/ui/tabs";
import Navbar from "@/components/shared/Navbar";
import { Button } from "@/components/ui/button";
import {
  PlusCircle,
  Users,
  ChartPieIcon,
  FileBarChart,
  Brain,
  Filter,
  ArrowUpDown,
  Loader2,
  BarChart3,
  BookOpen,
  Trash2,
  ChevronDown,
  ChevronRight,
  AlertTriangle,
  Calendar,
  Maximize2,
  Minimize2,
  Clock,
  X,
  Star,
} from "lucide-react";
import {
  Card,
  CardContent,
  CardDescription,
  CardHeader,
  CardTitle,
} from "@/components/ui/card";
import { Badge } from "@/components/ui/badge";
import { useNavigate } from "react-router-dom";
import { Input } from "@/components/ui/input";
import {
  Select,
  SelectContent,
  SelectGroup,
  SelectItem,
  SelectLabel,
  SelectTrigger,
  SelectValue,
} from "@/components/ui/select";
import { toast } from "sonner";
import CreateClassDialog from "@/components/class/CreateClassDialog";
import OverviewTab from "@/components/class/OverviewTab";
import DetailTab from "@/components/class/DetailTab";
import ComparisonTab from "@/components/class/ComparisonTab";
import SubjectAnalysisTab from "@/components/class/SubjectAnalysisTab";
import StudentsTab from "@/components/class/StudentsTab";
import AnalysisTab from "@/components/class/AnalysisTab";
import PortraitTab from "@/components/class/PortraitTab";
// 智能画像功能组件
import ClassPortraitDashboard from "@/components/class/ClassPortraitDashboard";
import SmartGroupManager from "@/components/group/SmartGroupManager";
import GroupPortraitAnalysis from "@/components/group/GroupPortraitAnalysis";
// import ClassReportGenerator from "@/components/analysis/ClassReportGenerator"; // 已删除
// import AIDataAnalysis from "@/components/analysis/AIDataAnalysis"; // 已删除
import {
  getAllClasses,
  getAllClassesAnalysisData,
  getSubjectAnalysisData,
  deleteClass,
} from "@/services/classService";
import { SmartPagination } from "@/components/ui/smart-pagination";
import { supabase } from "@/integrations/supabase/client";
import {
  intelligentPortraitService,
  type GroupAllocationResult,
} from "@/services/intelligentPortraitService";

// 定义班级类型
interface Class {
  id: string;
  name: string;
  grade: string;
  created_at?: string;
  studentCount?: number;
  homeworkCount?: number;
  averageScore?: number;
  excellentRate?: number;
  // 新增维度
  passRate?: number;
  knowledgeMastery?: number;
  problemSolvingAbility?: number;
  learningAttitude?: number;
  examStability?: number;
  // 预警和考试信息
  warningCount?: number; // 处于预警状态的学生数量
  lastExamTitle?: string; // 最近一次考试名称
  lastExamDate?: string; // 最近一次考试日期
}

// 分析数据类型
interface AnalysisData {
  boxPlotData: Record<string, any[]>;
  trendData: Record<string, any[]>;
  competencyData: Record<string, any[]>;
}

// 学科分析数据类型
interface SubjectAnalysisData {
  performance: Record<string, any[]>;
  correlation: Record<string, number>;
  trends: Record<string, any[]>;
  knowledgePoints: Record<string, any[]>;
}

// 定义缓存类型
interface DataCache {
  subjectAnalysis: Record<
    string,
    {
      data: SubjectAnalysisData | null;
      timestamp: number;
    }
  >;
}

const ClassManagement: React.FC = () => {
  const navigate = useNavigate();
  const [selectedTab, setSelectedTab] = useState("overview");
  const [allFetchedClasses, setAllFetchedClasses] = useState<Class[]>([]);
  const [selectedClass, setSelectedClass] = useState<Class | null>(null);
  const [loading, setLoading] = useState(true);
  const [createDialogOpen, setCreateDialogOpen] = useState(false);

  const [searchTerm, setSearchTerm] = useState("");
  const [debouncedSearchTerm, setDebouncedSearchTerm] = useState("");
  const [sortOption, setSortOption] = useState("name_asc");
  const [showFavoritesOnly, setShowFavoritesOnly] = useState(false);

  // 年级折叠状态
  const [collapsedGrades, setCollapsedGrades] = useState<Set<string>>(
    new Set()
  );

  // 最近访问班级（只存储ID）
  const [recentClassIds, setRecentClassIds] = useState<string[]>([]);

  // 收藏班级
  const [favoriteClassIds, setFavoriteClassIds] = useState<Set<string>>(
    new Set()
  );

  // 班级列表折叠状态
  const [isClassListCollapsed, setIsClassListCollapsed] = useState(false);

  // 新增 - 分析数据状态
  const [analysisData, setAnalysisData] = useState<AnalysisData>({
    boxPlotData: {},
    trendData: {},
    competencyData: {},
  });

  // 新增 - 学科分析数据状态
  const [subjectAnalysisData, setSubjectAnalysisData] =
    useState<SubjectAnalysisData | null>(null);
  const [subjectAnalysisLoading, setSubjectAnalysisLoading] = useState(false);

  // 添加数据缓存机制
  const dataCache = useRef<DataCache>({
    subjectAnalysis: {},
  });

  // 缓存过期时间（10分钟）
  const CACHE_EXPIRY = 10 * 60 * 1000;

  // 添加错误状态
  const [subjectAnalysisError, setSubjectAnalysisError] = useState<
    string | null
  >(null);

  // 智能画像相关状态
  const [studentsWithScores, setStudentsWithScores] = useState<
    Array<{
      student_id: string;
      name: string;
      class_name: string;
      overall_score?: number;
    }>
  >([]);
  const [existingGroups, setExistingGroups] = useState<
    Array<{
      id: string;
      name: string;
      description?: string;
      class_name: string;
      student_ids: string[];
      group_type: string;
      allocation_strategy?: string;
      created_at: string;
      status: string;
      group_metrics: any;
      performance_prediction?: number;
      balance_scores: any;
    }>
  >([]);
  const [selectedGroup, setSelectedGroup] = useState<any>(null);
  const [smartPortraitLoading, setSmartPortraitLoading] = useState(false);
  const [smartPortraitDataLoaded, setSmartPortraitDataLoaded] = useState(false);

  // 获取班级列表
  const fetchClasses = async () => {
    setLoading(true);
    try {
      const classesData = await getAllClasses();
      setAllFetchedClasses(classesData);

      // 🚀 性能优化：移除自动加载所有班级的分析数据
      // 改为在用户选择特定班级和标签页时按需加载
      // 这大幅减少初始加载时间

      // 默认选择第一个班级
      if (classesData.length > 0 && !selectedClass) {
        setSelectedClass(classesData[0]);
      }
    } catch (error) {
      console.error("获取班级列表失败:", error);
      toast.error("获取班级列表失败");
    } finally {
      setLoading(false);
    }
  };

  // 从localStorage加载最近访问班级ID、收藏和折叠状态
  useEffect(() => {
    try {
      const stored = localStorage.getItem("recentClassIds");
      if (stored) {
        const parsed = JSON.parse(stored);
        setRecentClassIds(parsed.slice(0, 5)); // 最多5个
      }

      const favorites = localStorage.getItem("favoriteClasses");
      if (favorites) {
        const parsed = JSON.parse(favorites);
        setFavoriteClassIds(new Set(parsed));
      }

      const collapsed = localStorage.getItem("classListCollapsed");
      if (collapsed !== null) {
        setIsClassListCollapsed(collapsed === "true");
      }
    } catch (error) {
      console.error("加载最近访问班级失败:", error);
    }
  }, []);

  // 搜索防抖：延迟300ms更新debouncedSearchTerm
  useEffect(() => {
    const timer = setTimeout(() => {
      setDebouncedSearchTerm(searchTerm);
    }, 300);

    return () => clearTimeout(timer);
  }, [searchTerm]);

  // 添加班级到最近访问列表（只存储ID）
  const addToRecentClasses = useCallback((classItem: Class) => {
    setRecentClassIds((prev) => {
      // 移除重复项
      const filtered = prev.filter((id) => id !== classItem.id);
      // 添加到开头
      const updated = [classItem.id, ...filtered].slice(0, 5);
      // 保存到localStorage
      try {
        localStorage.setItem("recentClassIds", JSON.stringify(updated));
      } catch (error) {
        console.error("保存最近访问班级失败:", error);
      }
      return updated;
    });
  }, []);

  // 清除最近访问历史
  const clearRecentClasses = useCallback(() => {
    setRecentClassIds([]);
    try {
      localStorage.removeItem("recentClassIds");
    } catch (error) {
      console.error("清除最近访问班级失败:", error);
    }
  }, []);

  // 切换班级收藏状态
  const toggleFavorite = useCallback(
    (classId: string, e: React.MouseEvent) => {
      e.stopPropagation(); // 防止触发班级点击事件

      // 先获取班级名称用于toast提示
      const className =
        allFetchedClasses.find((c) => c.id === classId)?.name || "该班级";

      setFavoriteClassIds((prev) => {
        const newSet = new Set(prev);
        const isAdding = !newSet.has(classId);

        if (newSet.has(classId)) {
          newSet.delete(classId);
          toast.success(`已取消收藏 ${className}`);
        } else {
          newSet.add(classId);
          toast.success(`已收藏 ${className}`);
        }

        // 保存到localStorage
        try {
          localStorage.setItem(
            "favoriteClasses",
            JSON.stringify(Array.from(newSet))
          );
        } catch (error) {
          console.error("保存收藏失败:", error);
          toast.error("保存收藏失败，请重试");
        }
        return newSet;
      });
    },
    [allFetchedClasses]
  );

  // 切换班级列表折叠状态
  const toggleClassListCollapse = useCallback(() => {
    setIsClassListCollapsed((prev) => {
      const newState = !prev;
      try {
        localStorage.setItem("classListCollapsed", String(newState));
      } catch (error) {
        console.error("保存折叠状态失败:", error);
      }
      return newState;
    });
  }, []);

  // 快速切换班级（从下拉框）
  const handleQuickClassSwitch = (classId: string) => {
    const classItem = allFetchedClasses.find((c) => c.id === classId);
    if (classItem) {
      handleClassClick(classItem);
    }
  };

  // 获取学科分析数据 - 再次优化版本
  const fetchSubjectAnalysisData = async (
    classId: string,
    forceRefresh = false
  ) => {
    if (!classId) return;

    setSubjectAnalysisLoading(true);
    setSubjectAnalysisError(null); // 重置错误状态

    // 检查缓存
    const cachedData = dataCache.current.subjectAnalysis[classId];
    const now = Date.now();

    if (
      !forceRefresh &&
      cachedData &&
      now - cachedData.timestamp < CACHE_EXPIRY
    ) {
      // 使用缓存数据
      setSubjectAnalysisData(cachedData.data);
      setSubjectAnalysisLoading(false);
      return;
    }

    try {
      const data = await getSubjectAnalysisData(classId);

      // 更新缓存
      dataCache.current.subjectAnalysis[classId] = {
        data,
        timestamp: now,
      };

      setSubjectAnalysisData(data);
    } catch (error: any) {
      console.error("获取学科分析数据失败:", error);
      setSubjectAnalysisError(error?.message || "数据加载失败");
      toast.error("获取学科分析数据失败");
      // 保留以前的数据，如果有的话
      if (!forceRefresh && cachedData) {
        setSubjectAnalysisData(cachedData.data);
      } else {
        setSubjectAnalysisData(null);
      }
    } finally {
      setSubjectAnalysisLoading(false);
    }
  };

  // 处理刷新学科数据
  const handleRefreshSubjectData = () => {
    if (selectedClass) {
      fetchSubjectAnalysisData(selectedClass.id, true);
    }
  };

  // 处理返回总览
  const handleBackToOverview = () => {
    setSelectedTab("overview");
  };

  useEffect(() => {
    fetchClasses();
  }, []);

  // 修改标签页切换效果，保持缓存数据状态
  useEffect(() => {
    if (selectedClass && selectedTab === "subject-analysis") {
      // 切换到学科分析标签页时，确保数据加载
      fetchSubjectAnalysisData(selectedClass.id);
    }
    // 移除自动加载智能画像数据，改为按需加载
  }, [selectedClass, selectedTab]);

  // 加载智能画像相关数据
  const loadSmartPortraitData = async () => {
    if (!selectedClass?.name) return;
    if (smartPortraitDataLoaded && studentsWithScores.length > 0) return; // 避免重复加载

    setSmartPortraitLoading(true);
    try {
      // 优化：使用JOIN一次性获取学生及其最新成绩
      const { data: studentsWithGrades, error: studentsError } = await supabase
        .from("students")
        .select(
          `
          student_id, 
          name, 
          class_name,
<<<<<<< HEAD
          grade_data!inner(total_score, exam_date)
        `
        )
        .eq("class_name", selectedClass.name)
        .order("grade_data(exam_date)", { ascending: false })
=======
          grade_data_new!inner(total_score, exam_date)
        `
        )
        .eq("class_name", selectedClass.name)
        .order("grade_data_new(exam_date)", { ascending: false })
>>>>>>> 106cbd38
        .limit(1);

      if (studentsError) {
        // 如果JOIN查询失败，回退到简单查询
        console.warn("JOIN查询失败，使用简单查询:", studentsError);
        const { data: simpleStudentsData, error: simpleError } = await supabase
          .from("students")
          .select("student_id, name, class_name")
          .eq("class_name", selectedClass.name);

        if (simpleError) throw simpleError;

        // 简化版：不查询成绩，设置默认值
        const studentsWithScoresData = (simpleStudentsData || []).map(
          (student) => ({
            ...student,
            overall_score: 0,
          })
        );

        setStudentsWithScores(studentsWithScoresData);
      } else {
        // 处理JOIN查询结果
        const studentsWithScoresData = (studentsWithGrades || []).map(
          (student: any) => ({
            student_id: student.student_id,
            name: student.name,
            class_name: student.class_name,
<<<<<<< HEAD
            overall_score: student.grade_data?.[0]?.total_score || 0,
=======
            overall_score: student.grade_data_new?.[0]?.total_score || 0,
>>>>>>> 106cbd38
          })
        );

        setStudentsWithScores(studentsWithScoresData);
      }

      // 加载现有分组 - 添加错误处理
      try {
        const { data: groupsData, error: groupsError } = await supabase
          .from("student_groups")
          .select("*")
          .eq("class_name", selectedClass.name)
          .eq("status", "active");

        if (groupsError) {
          // 如果表不存在，设置为空数组
          console.warn("student_groups表查询失败，可能表不存在:", groupsError);
          setExistingGroups([]);
        } else {
          setExistingGroups(groupsData || []);
        }
      } catch (groupError) {
        console.warn("加载分组数据失败:", groupError);
        setExistingGroups([]);
      }
    } catch (error) {
      console.error("加载智能画像数据失败:", error);
      // 设置默认空状态而不是显示错误
      setStudentsWithScores([]);
      setExistingGroups([]);
    } finally {
      setSmartPortraitLoading(false);
      setSmartPortraitDataLoaded(true);
    }
  };

  // 处理智能分组创建
  const handleGroupsCreated = async (groups: GroupAllocationResult[]) => {
    try {
      // 保存分组到数据库
      for (const group of groups) {
        const { error } = await supabase.from("student_groups").insert({
          name: group.group_name,
          description: `AI智能分组 - 预测表现: ${group.predicted_performance}分`,
          class_name: selectedClass?.name,
          student_ids: group.members.map((m) => m.student_id),
          group_type: "ai_generated",
          allocation_strategy: "balanced",
          group_metrics: {
            member_roles: group.members.reduce(
              (acc, m) => ({ ...acc, [m.student_id]: m.role }),
              {}
            ),
            contribution_scores: group.members.reduce(
              (acc, m) => ({ ...acc, [m.student_id]: m.contribution_score }),
              {}
            ),
          },
          performance_prediction: group.predicted_performance,
          balance_scores: group.group_balance,
        });

        if (error) throw error;
      }

      toast.success(`成功创建${groups.length}个智能分组`);
      await loadSmartPortraitData(); // 重新加载数据
    } catch (error) {
      console.error("保存分组失败:", error);
      toast.error("保存分组失败");
    }
  };

  // 筛选并排序班级列表
  const displayedClasses = useMemo(() => {
    if (!allFetchedClasses || allFetchedClasses.length === 0) {
      return [];
    }

    let filtered = allFetchedClasses.filter(
      (cls) =>
        cls &&
        cls.name &&
        cls.grade &&
        (cls.name
          .toLowerCase()
          .includes((debouncedSearchTerm || "").toLowerCase()) ||
          cls.grade
            .toLowerCase()
            .includes((debouncedSearchTerm || "").toLowerCase()))
    );

    // 如果启用了"仅显示收藏",进一步过滤
    if (showFavoritesOnly) {
      filtered = filtered.filter((cls) => favoriteClassIds.has(cls.id));
    }

    // 不在这里排序，排序将在 groupedByGrade 中按年级组进行
    return filtered;
  }, [
    allFetchedClasses,
    debouncedSearchTerm,
    sortOption,
    favoriteClassIds,
    showFavoritesOnly,
  ]);

  // 从ID获取最近访问的班级完整数据（保证数据新鲜）
  const recentClasses = useMemo(() => {
    if (!allFetchedClasses || recentClassIds.length === 0) return [];

    return recentClassIds
      .map((id) => allFetchedClasses.find((cls) => cls.id === id))
      .filter((cls): cls is Class => cls !== undefined);
  }, [recentClassIds, allFetchedClasses]);

  // 按年级分组班级
  const groupedByGrade = useMemo(() => {
    const groups = new Map<string, Class[]>();

    displayedClasses.forEach((cls) => {
      const grade = cls.grade || "未知年级";
      if (!groups.has(grade)) {
        groups.set(grade, []);
      }
      groups.get(grade)!.push(cls);
    });

    // 对每个年级组内的班级进行排序
    groups.forEach((classes) => {
      classes.sort((a, b) => {
        // 首先按收藏状态排序
        const aFav = favoriteClassIds.has(a.id) ? 1 : 0;
        const bFav = favoriteClassIds.has(b.id) ? 1 : 0;
        if (bFav !== aFav) return bFav - aFav;

        // 然后按用户选择的排序选项排序
        switch (sortOption) {
          case "name_asc":
            return a.name.localeCompare(b.name);
          case "name_desc":
            return b.name.localeCompare(a.name);
          case "students_asc":
            return (a.studentCount || 0) - (b.studentCount || 0);
          case "students_desc":
            return (b.studentCount || 0) - (a.studentCount || 0);
          case "avg_score_asc":
            return (a.averageScore || 0) - (b.averageScore || 0);
          case "avg_score_desc":
            return (b.averageScore || 0) - (a.averageScore || 0);
          default:
            return 0;
        }
      });
    });

    // 按年级排序
    const sortedGroups = Array.from(groups.entries()).sort((a, b) => {
      const gradeOrder = ["初一", "初二", "初三", "高一", "高二", "高三"];
      const indexA = gradeOrder.findIndex((g) => a[0].includes(g));
      const indexB = gradeOrder.findIndex((g) => b[0].includes(g));
      if (indexA !== -1 && indexB !== -1) return indexA - indexB;
      if (indexA !== -1) return -1;
      if (indexB !== -1) return 1;
      return a[0].localeCompare(b[0]);
    });

    return sortedGroups;
  }, [displayedClasses, favoriteClassIds, sortOption]);

  // 初始化折叠状态：默认全部折叠
  useEffect(() => {
    if (groupedByGrade.length > 0 && collapsedGrades.size === 0) {
      const allGrades = new Set(groupedByGrade.map(([grade]) => grade));
      setCollapsedGrades(allGrades);
    }
  }, [groupedByGrade]);

  // 搜索时自动展开匹配的年级
  useEffect(() => {
    if (debouncedSearchTerm && debouncedSearchTerm.trim() !== "") {
      // 找出包含匹配班级的年级
      const gradesWithMatches = new Set<string>();
      groupedByGrade.forEach(([grade, classes]) => {
        if (classes.length > 0) {
          gradesWithMatches.add(grade);
        }
      });

      // 只展开包含匹配班级的年级，折叠其他年级
      const allGrades = new Set(groupedByGrade.map(([grade]) => grade));
      const gradesToCollapse = new Set(
        Array.from(allGrades).filter((grade) => !gradesWithMatches.has(grade))
      );
      setCollapsedGrades(gradesToCollapse);
    }
  }, [debouncedSearchTerm, groupedByGrade]);

  // 切换年级折叠状态
  const toggleGradeCollapse = (grade: string) => {
    setCollapsedGrades((prev) => {
      const newSet = new Set(prev);
      if (newSet.has(grade)) {
        newSet.delete(grade);
      } else {
        newSet.add(grade);
      }
      return newSet;
    });
  };

  // 展开全部年级
  const expandAllGrades = () => {
    setCollapsedGrades(new Set());
  };

  // 折叠全部年级
  const collapseAllGrades = () => {
    const allGrades = new Set(groupedByGrade.map(([grade]) => grade));
    setCollapsedGrades(allGrades);
  };

  // 导航到班级画像页面
  const handleViewClassProfile = (classId: string) => {
    navigate(`/class-profile/${classId}`);
  };

  // 处理班级卡片点击
  const handleClassClick = (classItem: Class) => {
    setSelectedClass(classItem);
    setSelectedTab("overview");

    // 添加到最近访问
    addToRecentClasses(classItem);

    // 重置智能画像数据状态
    setSmartPortraitDataLoaded(false);
    setStudentsWithScores([]);
    setExistingGroups([]);
    setSelectedGroup(null);

    // 预加载学科分析数据
    preloadSubjectAnalysisData(classItem.id);
  };

  // 预加载数据函数
  const preloadSubjectAnalysisData = useCallback(
    async (classId: string) => {
      // 检查缓存
      const cachedData = dataCache.current.subjectAnalysis[classId];
      const now = Date.now();

      if (cachedData && now - cachedData.timestamp < CACHE_EXPIRY) {
        // 使用缓存数据
        setSubjectAnalysisData(cachedData.data);
        return;
      }

      // 无缓存或缓存过期，静默加载数据
      try {
        const data = await getSubjectAnalysisData(classId);

        // 更新缓存
        dataCache.current.subjectAnalysis[classId] = {
          data,
          timestamp: now,
        };

        // 只有在当前选中的班级匹配时才更新状态
        if (selectedClass?.id === classId) {
          setSubjectAnalysisData(data);
        }
      } catch (error) {
        console.error("预加载学科分析数据失败:", error);
        // 静默失败，不显示错误提示，等用户实际切换到对应标签页时再处理
      }
    },
    [selectedClass]
  );

  // 处理查看学生
  const handleViewStudents = (classId: string, className: string) => {
    navigate(
      `/student-management?classId=${classId}&className=${encodeURIComponent(className)}`
    );
  };

  // 处理删除班级
  const handleDeleteClass = async (
    classId: string,
    className: string,
    e: React.MouseEvent
  ) => {
    e.stopPropagation(); // 防止触发卡片点击

    if (
      !confirm(
        `确定要删除班级"${className}"吗？此操作不可恢复，相关的学生、作业等数据也可能被删除。`
      )
    ) {
      return;
    }

    try {
      const success = await deleteClass(classId);
      if (success) {
        // 如果当前选中的班级被删除，清空选中状态
        if (selectedClass?.id === classId) {
          setSelectedClass(null);
        }

        // 从最近访问中移除
        setRecentClassIds((prev) => {
          const updated = prev.filter((id) => id !== classId);
          try {
            localStorage.setItem("recentClassIds", JSON.stringify(updated));
          } catch (error) {
            console.error("更新最近访问失败:", error);
          }
          return updated;
        });

        // 从收藏中移除
        setFavoriteClassIds((prev) => {
          if (prev.has(classId)) {
            const newSet = new Set(prev);
            newSet.delete(classId);
            try {
              localStorage.setItem(
                "favoriteClasses",
                JSON.stringify(Array.from(newSet))
              );
            } catch (error) {
              console.error("更新收藏失败:", error);
            }
            return newSet;
          }
          return prev;
        });

        await fetchClasses(); // 重新获取班级列表
        toast.success(`班级"${className}"已删除`);
      }
    } catch (error) {
      console.error("删除班级失败:", error);
      toast.error("删除班级失败");
    }
  };

  return (
    <div className="min-h-screen bg-gray-50 dark:bg-gray-900">
      <Navbar />
      <main className="container mx-auto px-4 py-8">
        <div className="flex justify-between items-center mb-6">
          <h1 className="text-3xl font-bold text-gray-800 dark:text-white">
            班级管理
          </h1>
          <Button
            onClick={() => setCreateDialogOpen(true)}
            variant="outline"
            className="bg-[#B9FF66] hover:bg-[#A8F055] text-black dark:bg-[#B9FF66] dark:hover:bg-[#A8F055] dark:text-black border-[#B9FF66]"
          >
            <PlusCircle className="mr-2 h-5 w-5" />
            创建新班级
          </Button>
        </div>

        <Card className="mb-6 bg-white dark:bg-gray-800 shadow-lg border border-gray-200 dark:border-gray-700 transition-all duration-300">
          <CardHeader>
            <div className="flex items-start justify-between gap-4">
              <div className="flex-1">
                <CardTitle className="text-xl font-semibold text-gray-700 dark:text-gray-200">
                  班级列表与概览
                </CardTitle>
                <CardDescription className="text-sm text-gray-500 dark:text-gray-400 mt-1">
                  {isClassListCollapsed
                    ? `共 ${displayedClasses.length} 个班级，当前选中: ${selectedClass?.name || "未选择"}`
                    : "管理您的班级，查看班级学生、平均分和优秀率等关键指标。点击班级卡片切换下方详细视图。"}
                </CardDescription>
              </div>
              <Button
                onClick={toggleClassListCollapse}
                variant="outline"
                size="sm"
                className="bg-[#B9FF66] hover:bg-[#A8F055] text-black border-2 border-black shadow-[2px_2px_0px_0px_#000] hover:shadow-[1px_1px_0px_0px_#000] transition-all"
              >
                {isClassListCollapsed ? (
                  <>
                    <Maximize2 className="h-4 w-4 mr-2" />
                    展开列表
                  </>
                ) : (
                  <>
                    <Minimize2 className="h-4 w-4 mr-2" />
                    收起列表
                  </>
                )}
              </Button>
            </div>
          </CardHeader>

          {/* 折叠状态：压缩视图 */}
          {isClassListCollapsed && (
            <CardContent className="py-4 border-t border-gray-200 dark:border-gray-700">
              <div className="flex items-center justify-between gap-4">
                {/* 左侧：当前班级信息 */}
                <div className="flex items-center gap-4">
                  {selectedClass ? (
                    <>
                      <div className="flex items-center gap-2">
                        <span className="text-sm font-medium text-gray-700 dark:text-gray-300">
                          当前班级:
                        </span>
                        <Badge className="bg-[#B9FF66] text-black border-2 border-black shadow-[2px_2px_0px_0px_#000] text-sm px-3 py-1">
                          {selectedClass.name}
                        </Badge>
                      </div>
                      <div className="flex items-center gap-4 text-xs text-gray-600 dark:text-gray-400">
                        <span className="flex items-center gap-1">
                          <Users className="h-3.5 w-3.5 text-[#5E9622]" />
                          {selectedClass.studentCount ?? 0}人
                        </span>
                        {selectedClass.averageScore && (
                          <span className="flex items-center gap-1">
                            <BarChart3 className="h-3.5 w-3.5 text-[#5E9622]" />
                            平均 {selectedClass.averageScore.toFixed(1)}
                          </span>
                        )}
                        {selectedClass.excellentRate !== undefined && (
                          <span className="flex items-center gap-1">
                            <Star className="h-3.5 w-3.5 text-[#5E9622]" />
                            优秀 {selectedClass.excellentRate.toFixed(0)}%
                          </span>
                        )}
                      </div>
                    </>
                  ) : (
                    <span className="text-sm text-gray-500 dark:text-gray-400">
                      未选择班级
                    </span>
                  )}
                </div>

                {/* 右侧：快速切换下拉框 */}
                <Select
                  value={selectedClass?.id || ""}
                  onValueChange={handleQuickClassSwitch}
                >
                  <SelectTrigger className="w-[240px] dark:bg-gray-700 dark:text-white dark:border-gray-600">
                    <SelectValue placeholder="快速切换班级..." />
                  </SelectTrigger>
                  <SelectContent className="max-h-[400px] dark:bg-gray-700 dark:text-white">
                    {groupedByGrade.map(([grade, classes]) => (
                      <SelectGroup key={grade}>
                        <SelectLabel className="text-[#5E9622] dark:text-[#B9FF66] font-semibold">
                          {grade}
                        </SelectLabel>
                        {classes.map((cls) => (
                          <SelectItem key={cls.id} value={cls.id}>
                            <div className="flex items-center justify-between w-full gap-2">
                              <span>{cls.name}</span>
                              {favoriteClassIds.has(cls.id) && (
<<<<<<< HEAD
                                <Star className="h-3 w-3 text-gray-400" />
=======
                                <Star className="h-3 w-3 fill-yellow-400 text-yellow-400" />
>>>>>>> 106cbd38
                              )}
                            </div>
                          </SelectItem>
                        ))}
                      </SelectGroup>
                    ))}
                  </SelectContent>
                </Select>
              </div>
            </CardContent>
          )}

          {/* 展开状态：完整视图 */}
          {!isClassListCollapsed && (
            <CardContent>
              {/* 最近访问班级 */}
              {recentClasses.length > 0 && (
                <div className="mb-4 pb-4 border-b border-gray-200 dark:border-gray-700">
                  <div className="flex items-center justify-between mb-3">
                    <div className="flex items-center gap-2">
                      <Clock className="h-4 w-4 text-gray-500 dark:text-gray-400" />
                      <span className="text-sm font-medium text-gray-700 dark:text-gray-300">
                        最近访问
                      </span>
                      <Badge variant="secondary" className="text-xs">
                        {recentClasses.length}
                      </Badge>
                    </div>
                    <Button
                      variant="ghost"
                      size="sm"
                      onClick={clearRecentClasses}
                      className="h-7 text-xs text-gray-500 hover:text-gray-700 dark:text-gray-400 dark:hover:text-gray-200"
                    >
                      <X className="h-3 w-3 mr-1" />
                      清除
                    </Button>
                  </div>
                  <div className="grid grid-cols-2 md:grid-cols-3 lg:grid-cols-5 gap-2">
                    {recentClasses.map((classItem) => (
                      <Card
                        key={classItem.id}
                        className={`cursor-pointer transition-all hover:shadow-md ${
                          selectedClass?.id === classItem.id
                            ? "ring-2 ring-[#B9FF66] border-[#B9FF66]"
                            : "border-gray-200 dark:border-gray-700 hover:border-[#B9FF66]"
                        }`}
                        onClick={() => handleClassClick(classItem)}
                      >
                        <CardContent className="p-3 space-y-1">
                          <div className="text-sm font-medium text-gray-900 dark:text-gray-100 truncate mb-1.5">
                            {classItem.name}
                          </div>
                          <div className="flex items-center justify-between text-xs text-gray-600 dark:text-gray-400">
                            <span className="flex items-center gap-1">
                              <Users className="h-3 w-3" />
                              {classItem.studentCount ?? "N/A"}
                            </span>
                            {classItem.averageScore && (
                              <span className="font-medium text-[#5E9622] dark:text-[#B9FF66]">
                                {classItem.averageScore.toFixed(1)}
                              </span>
                            )}
                          </div>
                          {classItem.excellentRate !== undefined && (
                            <div className="text-xs text-gray-600 dark:text-gray-400">
                              优秀率: {classItem.excellentRate.toFixed(0)}%
                            </div>
                          )}
                          {classItem.warningCount !== undefined &&
                            classItem.warningCount > 0 && (
<<<<<<< HEAD
                              <div className="flex items-center text-xs text-gray-600 dark:text-gray-400">
=======
                              <div className="flex items-center text-xs text-orange-600 dark:text-orange-400">
>>>>>>> 106cbd38
                                <AlertTriangle className="h-3 w-3 mr-1" />
                                {classItem.warningCount}人
                              </div>
                            )}
                        </CardContent>
                      </Card>
                    ))}
                  </div>
                </div>
              )}

              <div className="flex items-center space-x-2 mb-4">
                <div className="relative flex-grow">
                  <Filter className="absolute left-3 top-1/2 transform -translate-y-1/2 h-4 w-4 text-gray-400" />
                  <Input
                    placeholder="筛选班级名称或年级..."
                    value={searchTerm}
                    onChange={(e) => setSearchTerm(e.target.value)}
                    className="pl-10 w-full dark:bg-gray-700 dark:text-white dark:border-gray-600"
                  />
                </div>
                <Select value={sortOption} onValueChange={setSortOption}>
                  <SelectTrigger className="w-[200px] dark:bg-gray-700 dark:text-white dark:border-gray-600">
                    <ArrowUpDown className="mr-2 h-4 w-4 text-gray-400" />
                    <SelectValue placeholder="排序方式" />
                  </SelectTrigger>
                  <SelectContent className="dark:bg-gray-700 dark:text-white">
                    <SelectItem value="name_asc">名称 (A-Z)</SelectItem>
                    <SelectItem value="name_desc">名称 (Z-A)</SelectItem>
                    <SelectItem value="students_asc">学生数 (少-多)</SelectItem>
                    <SelectItem value="students_desc">
                      学生数 (多-少)
                    </SelectItem>
                    <SelectItem value="avg_score_asc">
                      平均分 (低-高)
                    </SelectItem>
                    <SelectItem value="avg_score_desc">
                      平均分 (高-低)
                    </SelectItem>
                  </SelectContent>
                </Select>
                <Button
                  variant="outline"
                  size="sm"
                  onClick={expandAllGrades}
                  className="dark:bg-gray-700 dark:text-white dark:border-gray-600"
                >
                  <Maximize2 className="h-4 w-4 mr-2" />
                  展开全部
                </Button>
                <Button
                  variant="outline"
                  size="sm"
                  onClick={collapseAllGrades}
                  className="dark:bg-gray-700 dark:text-white dark:border-gray-600"
                >
                  <Minimize2 className="h-4 w-4 mr-2" />
                  折叠全部
                </Button>
                <Button
                  variant={showFavoritesOnly ? "default" : "outline"}
                  size="sm"
                  onClick={() => setShowFavoritesOnly(!showFavoritesOnly)}
                  className={
                    showFavoritesOnly
<<<<<<< HEAD
                      ? "bg-gray-500 hover:bg-gray-600 text-white"
=======
                      ? "bg-yellow-500 hover:bg-yellow-600 text-white"
>>>>>>> 106cbd38
                      : "dark:bg-gray-700 dark:text-white dark:border-gray-600"
                  }
                  disabled={favoriteClassIds.size === 0}
                >
                  <Star
                    className={`h-4 w-4 mr-2 ${showFavoritesOnly ? "fill-current" : ""}`}
                  />
                  {showFavoritesOnly ? "显示全部" : "仅收藏"}
                  {favoriteClassIds.size > 0 && (
                    <Badge variant="secondary" className="ml-2">
                      {favoriteClassIds.size}
                    </Badge>
                  )}
                </Button>
              </div>

              {loading ? (
                <div className="grid grid-cols-1 md:grid-cols-2 lg:grid-cols-3 xl:grid-cols-4 gap-4">
                  {Array.from({ length: 4 }).map((_, index) => (
                    <Card
                      key={index}
                      className="bg-gray-50 dark:bg-gray-750 p-4 rounded-lg shadow animate-pulse"
                    >
                      <div className="h-6 bg-gray-300 dark:bg-gray-600 rounded w-3/4 mb-2"></div>
                      <div className="h-4 bg-gray-300 dark:bg-gray-600 rounded w-1/2 mb-1"></div>
                      <div className="h-4 bg-gray-300 dark:bg-gray-600 rounded w-1/4 mb-3"></div>
                      <div className="flex justify-between items-center">
                        <div className="h-8 bg-gray-300 dark:bg-gray-600 rounded w-1/3"></div>
                        <div className="h-8 bg-gray-300 dark:bg-gray-600 rounded w-1/4"></div>
                      </div>
                    </Card>
                  ))}
                </div>
              ) : displayedClasses.length === 0 ? (
<<<<<<< HEAD
                <div className="flex flex-col items-center justify-center py-20 bg-gradient-to-br from-gray-50 to-gray-100 dark:from-gray-800 dark:to-gray-900 rounded-lg border-2 border-dashed border-gray-300 dark:border-gray-700">
                  <div className="p-4 bg-white dark:bg-gray-800 rounded-full mb-4 shadow-sm">
                    {showFavoritesOnly ? (
                      <Star className="h-12 w-12 text-gray-400 dark:text-gray-500" />
                    ) : (
                      <BookOpen className="h-12 w-12 text-gray-400 dark:text-gray-500" />
                    )}
                  </div>
                  <h3 className="text-xl font-bold mb-2 text-gray-800 dark:text-gray-200">
                    {showFavoritesOnly
                      ? "没有收藏的班级"
                      : searchTerm
                        ? "没有找到匹配的班级"
                        : "还没有班级数据"}
                  </h3>
                  <p className="text-gray-600 dark:text-gray-400 mb-6 text-center max-w-md">
                    {showFavoritesOnly
                      ? "点击班级卡片右上角的星标图标来收藏常用班级"
                      : searchTerm
                        ? `未找到包含 "${searchTerm}" 的班级，请尝试其他筛选条件`
                        : "创建班级以便管理学生和分析成绩数据"}
                  </p>
                  {!showFavoritesOnly && !searchTerm && (
                    <Button
                      onClick={() => setCreateDialogOpen(true)}
                      className="bg-[#B9FF66] text-black hover:bg-[#a8e85c] font-medium shadow-md"
                    >
                      <PlusCircle className="mr-2 h-4 w-4" />
                      创建班级
                    </Button>
=======
                <div className="text-center py-10 text-gray-500 dark:text-gray-400">
                  {showFavoritesOnly ? (
                    <>
                      <Star className="mx-auto h-12 w-12 text-gray-400 dark:text-gray-500 mb-4" />
                      <p className="text-lg font-semibold">没有收藏的班级</p>
                      <p className="text-sm">
                        点击班级卡片右上角的星标图标来收藏常用班级
                      </p>
                    </>
                  ) : (
                    <>
                      <Users className="mx-auto h-12 w-12 text-gray-400 dark:text-gray-500 mb-4" />
                      <p className="text-lg font-semibold">未找到班级</p>
                      <p className="text-sm">
                        {searchTerm
                          ? "没有匹配当前筛选条件的班级。"
                          : "您还没有创建任何班级，请点击右上角按钮创建。"}
                      </p>
                    </>
>>>>>>> 106cbd38
                  )}
                </div>
              ) : (
                <div className="space-y-6">
                  {groupedByGrade.map(([grade, classes]) => {
                    const isCollapsed = collapsedGrades.has(grade);
                    const totalStudents = classes.reduce(
                      (sum, cls) => sum + (cls.studentCount || 0),
                      0
                    );
                    const avgScore =
                      classes.reduce(
                        (sum, cls) => sum + (cls.averageScore || 0),
                        0
                      ) / classes.length;

                    return (
                      <div
                        key={grade}
                        className="bg-white dark:bg-gray-850 rounded-lg border border-gray-200 dark:border-gray-700 overflow-hidden"
                      >
                        {/* 年级标题栏 */}
                        <div
<<<<<<< HEAD
                          className="flex items-center justify-between p-4 bg-gradient-to-r from-gray-50 to-gray-100 dark:from-gray-800 dark:to-gray-750 cursor-pointer hover:from-gray-100 hover:to-gray-200 dark:hover:from-gray-750 dark:hover:to-gray-700 transition-colors"
=======
                          className="flex items-center justify-between p-4 bg-gradient-to-r from-blue-50 to-purple-50 dark:from-gray-800 dark:to-gray-750 cursor-pointer hover:from-blue-100 hover:to-purple-100 dark:hover:from-gray-750 dark:hover:to-gray-700 transition-colors"
>>>>>>> 106cbd38
                          onClick={() => toggleGradeCollapse(grade)}
                        >
                          <div className="flex items-center space-x-3">
                            {isCollapsed ? (
                              <ChevronRight className="h-5 w-5 text-gray-600 dark:text-gray-400" />
                            ) : (
                              <ChevronDown className="h-5 w-5 text-gray-600 dark:text-gray-400" />
                            )}
                            <h3 className="text-lg font-semibold text-gray-900 dark:text-white">
                              {grade}
                            </h3>
                            <Badge variant="outline" className="ml-2">
                              {classes.length} 个班级
                            </Badge>
                          </div>
                          <div className="flex items-center space-x-6 text-sm text-gray-600 dark:text-gray-400">
                            <div className="flex items-center space-x-1">
                              <Users className="h-4 w-4" />
                              <span>{totalStudents} 名学生</span>
                            </div>
                            <div className="flex items-center space-x-1">
                              <BarChart3 className="h-4 w-4" />
                              <span>平均分: {avgScore.toFixed(1)}</span>
                            </div>
                          </div>
                        </div>

                        {/* 班级卡片网格 */}
                        {!isCollapsed && (
                          <div className="p-4 grid grid-cols-1 md:grid-cols-2 lg:grid-cols-3 xl:grid-cols-4 gap-4">
                            {classes.map((classItem, index) => (
                              <Card
                                key={classItem.id}
                                className={`group cursor-pointer transition-all duration-300 ease-in-out transform hover:scale-105 hover:shadow-xl dark:bg-gray-800 dark:hover:bg-gray-750
                                ${selectedClass?.id === classItem.id ? "ring-2 ring-[#B9FF66] border-[#B9FF66] shadow-lg" : "border-gray-200 dark:border-gray-700"}
                                bg-white dark:bg-gray-850 border hover:border-[#B9FF66] rounded-lg overflow-hidden shadow-md
                              `}
                                onClick={() => handleClassClick(classItem)}
                              >
                                <div
                                  className={`h-1.5 ${selectedClass?.id === classItem.id ? "bg-[#B9FF66]" : "bg-gray-300 dark:bg-gray-600"} group-hover:bg-[#B9FF66] transition-colors duration-300`}
                                ></div>
                                <CardHeader className="pb-2 px-4 pt-3">
                                  <div className="flex items-start justify-between">
                                    <div className="flex-1 min-w-0">
                                      <CardTitle className="text-lg font-semibold truncate text-gray-800 dark:text-white group-hover:text-[#5E9622] dark:group-hover:text-[#B9FF66] transition-colors duration-300">
                                        {classItem.name}
                                      </CardTitle>
                                      <CardDescription className="text-xs text-gray-500 dark:text-gray-400">
                                        {classItem.grade}
                                      </CardDescription>
                                    </div>
                                    <Button
                                      variant="ghost"
                                      size="sm"
                                      className="h-8 w-8 p-0 hover:bg-transparent"
                                      onClick={(e) =>
                                        toggleFavorite(classItem.id, e)
                                      }
                                    >
                                      <Star
                                        className={`h-5 w-5 transition-colors ${
                                          favoriteClassIds.has(classItem.id)
<<<<<<< HEAD
                                            ? "text-gray-400"
                                            : "text-gray-300 hover:text-gray-400"
=======
                                            ? "fill-yellow-400 text-yellow-400"
                                            : "text-gray-300 hover:text-yellow-400"
>>>>>>> 106cbd38
                                        }`}
                                      />
                                    </Button>
                                  </div>
                                </CardHeader>
                                <CardContent className="px-4 pb-3 space-y-1.5">
                                  <div className="flex items-center text-xs text-gray-600 dark:text-gray-300">
                                    <Users className="h-3.5 w-3.5 mr-1.5 text-[#B9FF66]" />{" "}
                                    学生: {classItem.studentCount ?? "N/A"}
                                  </div>
                                  <div className="flex items-center text-xs text-gray-600 dark:text-gray-300">
                                    <div className="flex items-center">
                                      平均分:{" "}
                                      {classItem.averageScore?.toFixed(1) ??
                                        "N/A"}
                                    </div>
                                  </div>
                                  <div className="flex items-center text-xs text-gray-600 dark:text-gray-300">
                                    <div className="flex items-center">
                                      优秀率:{" "}
                                      {classItem.excellentRate !== undefined
                                        ? classItem.excellentRate.toFixed(0) +
                                          "%"
                                        : "N/A"}
                                    </div>
                                  </div>
                                  {/* 预警信息 */}
                                  {classItem.warningCount !== undefined &&
                                    classItem.warningCount > 0 && (
<<<<<<< HEAD
                                      <div className="flex items-center text-xs text-gray-600 dark:text-gray-400">
=======
                                      <div className="flex items-center text-xs text-orange-600 dark:text-orange-400">
>>>>>>> 106cbd38
                                        <AlertTriangle className="h-3.5 w-3.5 mr-1.5" />
                                        {classItem.warningCount} 人预警
                                      </div>
                                    )}
                                  {/* 最近考试 */}
                                  {classItem.lastExamTitle &&
                                    classItem.lastExamDate && (
<<<<<<< HEAD
                                      <div className="flex items-center text-xs text-gray-700 dark:text-gray-400">
=======
                                      <div className="flex items-center text-xs text-blue-600 dark:text-blue-400">
>>>>>>> 106cbd38
                                        <Calendar className="h-3.5 w-3.5 mr-1.5" />
                                        {classItem.lastExamTitle} (
                                        {new Date(
                                          classItem.lastExamDate
                                        ).toLocaleDateString("zh-CN", {
                                          month: "numeric",
                                          day: "numeric",
                                        })}
                                        )
                                      </div>
                                    )}
                                </CardContent>
                                <CardContent className="px-4 py-2 bg-gray-50 dark:bg-gray-800 flex justify-between items-center">
                                  <Button
                                    variant="ghost"
                                    size="sm"
                                    className="text-red-600 hover:text-red-700 dark:text-red-400 dark:hover:text-red-500 hover:bg-red-50 dark:hover:bg-gray-700 px-2 py-1 opacity-0 group-hover:opacity-100 transition-opacity"
                                    onClick={(e) => {
                                      handleDeleteClass(
                                        classItem.id,
                                        classItem.name,
                                        e
                                      );
                                    }}
                                  >
                                    <Trash2 className="h-4 w-4 mr-1" /> 删除
                                  </Button>
                                  <Button
                                    variant="ghost"
                                    size="sm"
                                    className="text-[#5E9622] hover:text-[#426811] dark:text-[#B9FF66] dark:hover:text-[#A8F055] hover:bg-[#B9FF66]/10 dark:hover:bg-gray-700 px-2 py-1 opacity-0 group-hover:opacity-100 transition-opacity"
                                    onClick={(e) => {
                                      e.stopPropagation(); // 防止触发卡片点击
                                      handleViewClassProfile(classItem.id);
                                    }}
                                  >
                                    <BarChart3 className="h-4 w-4 mr-1" />{" "}
                                    班级画像
                                  </Button>
                                </CardContent>
                              </Card>
                            ))}
                          </div>
                        )}
                      </div>
                    );
                  })}
                </div>
              )}
            </CardContent>
          )}
        </Card>

        {selectedClass && (
          <Tabs
            value={selectedTab}
            onValueChange={(value) => {
              setSelectedTab(value);
              // 当切换到分组或画像标签时，加载相关数据
              if (value === "groups" || value === "portrait") {
                loadSmartPortraitData();
              }
            }}
            className="w-full mt-8"
          >
<<<<<<< HEAD
            <TabsList className="grid w-full grid-cols-2 md:grid-cols-3 lg:grid-cols-6 h-auto bg-gray-100 dark:bg-gray-900 p-1 rounded-lg shadow-inner">
=======
            <TabsList className="grid w-full grid-cols-6 bg-gray-100 dark:bg-gray-900 p-1 rounded-lg shadow-inner">
>>>>>>> 106cbd38
              <TabsTrigger
                value="overview"
                className="data-[state=active]:bg-white dark:data-[state=active]:bg-gray-700 data-[state=active]:text-[#5E9622] dark:data-[state=active]:text-[#B9FF66] data-[state=active]:shadow-md rounded-md px-3 py-2 text-sm font-medium text-gray-700 dark:text-gray-300 hover:bg-gray-50 dark:hover:bg-gray-800 transition-all"
              >
                <ChartPieIcon className="mr-2 h-4 w-4" />
                概览
              </TabsTrigger>
              <TabsTrigger
                value="students"
                className="data-[state=active]:bg-white dark:data-[state=active]:bg-gray-700 data-[state=active]:text-[#5E9622] dark:data-[state=active]:text-[#B9FF66] data-[state=active]:shadow-md rounded-md px-3 py-2 text-sm font-medium text-gray-700 dark:text-gray-300 hover:bg-gray-50 dark:hover:bg-gray-800 transition-all"
              >
                <Users className="mr-2 h-4 w-4" />
                学生
              </TabsTrigger>
              <TabsTrigger
                value="analysis"
                className="data-[state=active]:bg-white dark:data-[state=active]:bg-gray-700 data-[state=active]:text-[#5E9622] dark:data-[state=active]:text-[#B9FF66] data-[state=active]:shadow-md rounded-md px-3 py-2 text-sm font-medium text-gray-700 dark:text-gray-300 hover:bg-gray-50 dark:hover:bg-gray-800 transition-all"
              >
                <FileBarChart className="mr-2 h-4 w-4" />
                分析
              </TabsTrigger>
              <TabsTrigger
                value="portrait"
                className="data-[state=active]:bg-white dark:data-[state=active]:bg-gray-700 data-[state=active]:text-[#5E9622] dark:data-[state=active]:text-[#B9FF66] data-[state=active]:shadow-md rounded-md px-3 py-2 text-sm font-medium text-gray-700 dark:text-gray-300 hover:bg-gray-50 dark:hover:bg-gray-800 transition-all"
              >
                <Brain className="mr-2 h-4 w-4" />
                画像
              </TabsTrigger>
              <TabsTrigger
                value="groups"
                className="data-[state=active]:bg-white dark:data-[state=active]:bg-gray-700 data-[state=active]:text-[#5E9622] dark:data-[state=active]:text-[#B9FF66] data-[state=active]:shadow-md rounded-md px-3 py-2 text-sm font-medium text-gray-700 dark:text-gray-300 hover:bg-gray-50 dark:hover:bg-gray-800 transition-all"
              >
                <Users className="mr-2 h-4 w-4" />
                分组
              </TabsTrigger>
              <TabsTrigger
                value="comparison"
                className="data-[state=active]:bg-white dark:data-[state=active]:bg-gray-700 data-[state=active]:text-[#5E9622] dark:data-[state=active]:text-[#B9FF66] data-[state=active]:shadow-md rounded-md px-3 py-2 text-sm font-medium text-gray-700 dark:text-gray-300 hover:bg-gray-50 dark:hover:bg-gray-800 transition-all"
              >
                <ArrowUpDown className="mr-2 h-4 w-4" />
                对比
              </TabsTrigger>
            </TabsList>
            <TabsContent value="overview" className="mt-4 p-0">
              <OverviewTab
                selectedClass={selectedClass}
                onTabChange={setSelectedTab}
              />
            </TabsContent>
            <TabsContent value="students" className="mt-4 p-0">
              <StudentsTab
                classId={selectedClass.id}
                className={selectedClass.name}
              />
            </TabsContent>
            <TabsContent value="analysis" className="mt-4 p-0">
              <AnalysisTab
                selectedClass={selectedClass}
                analysisData={analysisData}
                subjectAnalysisData={subjectAnalysisData}
                loading={loading}
              />
            </TabsContent>
            <TabsContent value="portrait" className="mt-4 p-0">
              <PortraitTab selectedClass={selectedClass} />
            </TabsContent>
            <TabsContent value="groups" className="mt-4 p-0">
              {smartPortraitLoading ? (
                <div className="flex items-center justify-center py-12">
                  <Loader2 className="h-8 w-8 animate-spin text-[#5E9622]" />
                  <span className="ml-2 text-gray-600 dark:text-gray-400">
                    加载学生数据中...
                  </span>
                </div>
              ) : (
                <SmartGroupManager
                  students={studentsWithScores || []}
                  className={selectedClass.name}
                  onGroupsCreated={handleGroupsCreated}
                />
              )}
            </TabsContent>
            <TabsContent value="comparison" className="mt-4 p-0">
              <ComparisonTab
                selectedClass={selectedClass}
                allClasses={allFetchedClasses}
                isLoading={loading}
              />
            </TabsContent>
          </Tabs>
        )}

        <CreateClassDialog
          open={createDialogOpen}
          onOpenChange={setCreateDialogOpen}
          onClassCreated={() => {
            fetchClasses();
            setCreateDialogOpen(false);
            toast.success("班级创建成功!");
          }}
        />
      </main>
    </div>
  );
};

export default ClassManagement;<|MERGE_RESOLUTION|>--- conflicted
+++ resolved
@@ -439,19 +439,11 @@
           student_id, 
           name, 
           class_name,
-<<<<<<< HEAD
-          grade_data!inner(total_score, exam_date)
-        `
-        )
-        .eq("class_name", selectedClass.name)
-        .order("grade_data(exam_date)", { ascending: false })
-=======
           grade_data_new!inner(total_score, exam_date)
         `
         )
         .eq("class_name", selectedClass.name)
         .order("grade_data_new(exam_date)", { ascending: false })
->>>>>>> 106cbd38
         .limit(1);
 
       if (studentsError) {
@@ -480,11 +472,7 @@
             student_id: student.student_id,
             name: student.name,
             class_name: student.class_name,
-<<<<<<< HEAD
-            overall_score: student.grade_data?.[0]?.total_score || 0,
-=======
             overall_score: student.grade_data_new?.[0]?.total_score || 0,
->>>>>>> 106cbd38
           })
         );
 
@@ -947,11 +935,7 @@
                             <div className="flex items-center justify-between w-full gap-2">
                               <span>{cls.name}</span>
                               {favoriteClassIds.has(cls.id) && (
-<<<<<<< HEAD
-                                <Star className="h-3 w-3 text-gray-400" />
-=======
                                 <Star className="h-3 w-3 fill-yellow-400 text-yellow-400" />
->>>>>>> 106cbd38
                               )}
                             </div>
                           </SelectItem>
@@ -1023,11 +1007,7 @@
                           )}
                           {classItem.warningCount !== undefined &&
                             classItem.warningCount > 0 && (
-<<<<<<< HEAD
-                              <div className="flex items-center text-xs text-gray-600 dark:text-gray-400">
-=======
                               <div className="flex items-center text-xs text-orange-600 dark:text-orange-400">
->>>>>>> 106cbd38
                                 <AlertTriangle className="h-3 w-3 mr-1" />
                                 {classItem.warningCount}人
                               </div>
@@ -1093,11 +1073,7 @@
                   onClick={() => setShowFavoritesOnly(!showFavoritesOnly)}
                   className={
                     showFavoritesOnly
-<<<<<<< HEAD
-                      ? "bg-gray-500 hover:bg-gray-600 text-white"
-=======
                       ? "bg-yellow-500 hover:bg-yellow-600 text-white"
->>>>>>> 106cbd38
                       : "dark:bg-gray-700 dark:text-white dark:border-gray-600"
                   }
                   disabled={favoriteClassIds.size === 0}
@@ -1132,38 +1108,6 @@
                   ))}
                 </div>
               ) : displayedClasses.length === 0 ? (
-<<<<<<< HEAD
-                <div className="flex flex-col items-center justify-center py-20 bg-gradient-to-br from-gray-50 to-gray-100 dark:from-gray-800 dark:to-gray-900 rounded-lg border-2 border-dashed border-gray-300 dark:border-gray-700">
-                  <div className="p-4 bg-white dark:bg-gray-800 rounded-full mb-4 shadow-sm">
-                    {showFavoritesOnly ? (
-                      <Star className="h-12 w-12 text-gray-400 dark:text-gray-500" />
-                    ) : (
-                      <BookOpen className="h-12 w-12 text-gray-400 dark:text-gray-500" />
-                    )}
-                  </div>
-                  <h3 className="text-xl font-bold mb-2 text-gray-800 dark:text-gray-200">
-                    {showFavoritesOnly
-                      ? "没有收藏的班级"
-                      : searchTerm
-                        ? "没有找到匹配的班级"
-                        : "还没有班级数据"}
-                  </h3>
-                  <p className="text-gray-600 dark:text-gray-400 mb-6 text-center max-w-md">
-                    {showFavoritesOnly
-                      ? "点击班级卡片右上角的星标图标来收藏常用班级"
-                      : searchTerm
-                        ? `未找到包含 "${searchTerm}" 的班级，请尝试其他筛选条件`
-                        : "创建班级以便管理学生和分析成绩数据"}
-                  </p>
-                  {!showFavoritesOnly && !searchTerm && (
-                    <Button
-                      onClick={() => setCreateDialogOpen(true)}
-                      className="bg-[#B9FF66] text-black hover:bg-[#a8e85c] font-medium shadow-md"
-                    >
-                      <PlusCircle className="mr-2 h-4 w-4" />
-                      创建班级
-                    </Button>
-=======
                 <div className="text-center py-10 text-gray-500 dark:text-gray-400">
                   {showFavoritesOnly ? (
                     <>
@@ -1183,7 +1127,6 @@
                           : "您还没有创建任何班级，请点击右上角按钮创建。"}
                       </p>
                     </>
->>>>>>> 106cbd38
                   )}
                 </div>
               ) : (
@@ -1207,11 +1150,7 @@
                       >
                         {/* 年级标题栏 */}
                         <div
-<<<<<<< HEAD
-                          className="flex items-center justify-between p-4 bg-gradient-to-r from-gray-50 to-gray-100 dark:from-gray-800 dark:to-gray-750 cursor-pointer hover:from-gray-100 hover:to-gray-200 dark:hover:from-gray-750 dark:hover:to-gray-700 transition-colors"
-=======
                           className="flex items-center justify-between p-4 bg-gradient-to-r from-blue-50 to-purple-50 dark:from-gray-800 dark:to-gray-750 cursor-pointer hover:from-blue-100 hover:to-purple-100 dark:hover:from-gray-750 dark:hover:to-gray-700 transition-colors"
->>>>>>> 106cbd38
                           onClick={() => toggleGradeCollapse(grade)}
                         >
                           <div className="flex items-center space-x-3">
@@ -1275,13 +1214,8 @@
                                       <Star
                                         className={`h-5 w-5 transition-colors ${
                                           favoriteClassIds.has(classItem.id)
-<<<<<<< HEAD
-                                            ? "text-gray-400"
-                                            : "text-gray-300 hover:text-gray-400"
-=======
                                             ? "fill-yellow-400 text-yellow-400"
                                             : "text-gray-300 hover:text-yellow-400"
->>>>>>> 106cbd38
                                         }`}
                                       />
                                     </Button>
@@ -1311,11 +1245,7 @@
                                   {/* 预警信息 */}
                                   {classItem.warningCount !== undefined &&
                                     classItem.warningCount > 0 && (
-<<<<<<< HEAD
-                                      <div className="flex items-center text-xs text-gray-600 dark:text-gray-400">
-=======
                                       <div className="flex items-center text-xs text-orange-600 dark:text-orange-400">
->>>>>>> 106cbd38
                                         <AlertTriangle className="h-3.5 w-3.5 mr-1.5" />
                                         {classItem.warningCount} 人预警
                                       </div>
@@ -1323,11 +1253,7 @@
                                   {/* 最近考试 */}
                                   {classItem.lastExamTitle &&
                                     classItem.lastExamDate && (
-<<<<<<< HEAD
-                                      <div className="flex items-center text-xs text-gray-700 dark:text-gray-400">
-=======
                                       <div className="flex items-center text-xs text-blue-600 dark:text-blue-400">
->>>>>>> 106cbd38
                                         <Calendar className="h-3.5 w-3.5 mr-1.5" />
                                         {classItem.lastExamTitle} (
                                         {new Date(
@@ -1393,11 +1319,7 @@
             }}
             className="w-full mt-8"
           >
-<<<<<<< HEAD
-            <TabsList className="grid w-full grid-cols-2 md:grid-cols-3 lg:grid-cols-6 h-auto bg-gray-100 dark:bg-gray-900 p-1 rounded-lg shadow-inner">
-=======
             <TabsList className="grid w-full grid-cols-6 bg-gray-100 dark:bg-gray-900 p-1 rounded-lg shadow-inner">
->>>>>>> 106cbd38
               <TabsTrigger
                 value="overview"
                 className="data-[state=active]:bg-white dark:data-[state=active]:bg-gray-700 data-[state=active]:text-[#5E9622] dark:data-[state=active]:text-[#B9FF66] data-[state=active]:shadow-md rounded-md px-3 py-2 text-sm font-medium text-gray-700 dark:text-gray-300 hover:bg-gray-50 dark:hover:bg-gray-800 transition-all"
