--- conflicted
+++ resolved
@@ -47,15 +47,11 @@
 const ExamManagement = lazy(() => import("./pages/ExamManagement"));
 const TeacherDashboard = lazy(() => import("./pages/TeacherDashboard"));
 
-<<<<<<< HEAD
-// 工具页面 - 懒加载
-=======
 // 工具和测试页面 - 懒加载
 const CascadeAnalysisTestPage = lazy(
   () => import("./pages/test/cascade-analysis")
 );
 // 已删除测试文件: AnalysisDashboardComparison
->>>>>>> 106cbd38
 const DiagnosticsTool = lazy(() =>
   import("./tools/diagnostics-ui").then((module) => ({
     default: module.DiagnosticsTool,
@@ -243,15 +239,12 @@
                             path="/unauthorized"
                             element={<UnauthorizedPage />}
                           />
-<<<<<<< HEAD
-=======
                           <Route
                             path="/test/cascade-analysis"
                             element={<CascadeAnalysisTestPage />}
                           />
                           {/* 已移除测试路由: /test/analysis-dashboards */}
 
->>>>>>> 106cbd38
                           {/* 诊断工具路由（保持公开用于系统维护） */}
                           <Route
                             path="/tools/diagnostics"
