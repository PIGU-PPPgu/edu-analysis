import React, { useState, useEffect, useMemo } from "react";
import {
  Card,
  CardContent,
  CardDescription,
  CardHeader,
  CardTitle,
} from "@/components/ui/card";
import { Button } from "@/components/ui/button";
import { Badge } from "@/components/ui/badge";
import {
  Select,
  SelectContent,
  SelectItem,
  SelectTrigger,
  SelectValue,
} from "@/components/ui/select";
import { Tabs, TabsContent, TabsList, TabsTrigger } from "@/components/ui/tabs";
import { Alert, AlertDescription } from "@/components/ui/alert";
import {
  Users,
  BarChart3,
  TrendingUp,
  Target,
  Award,
  Brain,
  Activity,
  Zap,
  Plus,
  X,
  ArrowUpDown,
} from "lucide-react";
import {
  RadarChart,
  PolarGrid,
  PolarAngleAxis,
  PolarRadiusAxis,
  Radar,
  ResponsiveContainer,
  BarChart,
  Bar,
  XAxis,
  YAxis,
  CartesianGrid,
  Tooltip,
  Legend,
  LineChart,
  Line,
  ScatterChart,
  Scatter,
} from "recharts";
import { supabase } from "@/integrations/supabase/client";
import { toast } from "sonner";

// 学生基本信息接口
interface Student {
  id: string;
  student_id: string;
  name: string;
  class_name?: string;
  grade?: string;
  gender?: string;
}

// 对比分析数据接口
interface ComparisonData {
  student: Student;
  abilities: {
    dimension: string;
    score: number;
    level: string;
    percentile: number;
  }[];
  performance: {
    overallScore: number;
    subjectScores: { subject: string; score: number }[];
    trend: "improving" | "stable" | "declining";
    consistency: number;
  };
  behaviors: {
    homeworkCompletion: number;
    classParticipation: number;
    learningConsistency: number;
    progressSpeed: number;
  };
  strengths: string[];
  improvements: string[];
  ranking: {
    classRank: number;
    gradeRank: number;
    totalStudents: number;
  };
}

// 对比洞察接口
interface ComparisonInsight {
  type:
    | "strength_gap"
    | "improvement_opportunity"
    | "similar_pattern"
    | "complementary_skills";
  title: string;
  description: string;
  students: string[];
  actionable: boolean;
  priority: "high" | "medium" | "low";
}

const StudentPortraitComparison: React.FC = () => {
  const [students, setStudents] = useState<Student[]>([]);
  const [selectedStudentIds, setSelectedStudentIds] = useState<string[]>([]);
  const [comparisonData, setComparisonData] = useState<ComparisonData[]>([]);
  const [comparisonInsights, setComparisonInsights] = useState<
    ComparisonInsight[]
  >([]);
  const [isLoading, setIsLoading] = useState(true);
  const [isAnalyzing, setIsAnalyzing] = useState(false);
  const [activeTab, setActiveTab] = useState("abilities");

  // 图表颜色配置
  const COLORS = [
    "#8884d8",
    "#82ca9d",
    "#ffc658",
    "#ff7300",
    "#00ff00",
    "#ff00ff",
    "#8dd1e1",
    "#d084d0",
  ];

  // 加载学生列表
  useEffect(() => {
    const fetchStudents = async () => {
      try {
        const { data, error } = await supabase
          .from("students")
          .select("id, student_id, name, class_name, grade, gender")
          .order("class_name", { ascending: true })
          .order("name", { ascending: true });

        if (error) throw error;
        setStudents(data || []);
      } catch (error) {
        console.error("获取学生列表失败:", error);
        toast.error("获取学生列表失败");
      } finally {
        setIsLoading(false);
      }
    };

    fetchStudents();
  }, []);

  // 添加学生到对比列表
  const addStudentToComparison = (studentId: string) => {
    if (selectedStudentIds.length >= 5) {
      toast.error("最多只能对比5个学生");
      return;
    }

    if (!selectedStudentIds.includes(studentId)) {
      setSelectedStudentIds([...selectedStudentIds, studentId]);
    }
  };

  // 从对比列表移除学生
  const removeStudentFromComparison = (studentId: string) => {
    setSelectedStudentIds(selectedStudentIds.filter((id) => id !== studentId));
  };

  // 执行对比分析
  const performComparison = async () => {
    if (selectedStudentIds.length < 2) {
      toast.error("至少需要选择2个学生进行对比");
      return;
    }

    setIsAnalyzing(true);
    try {
      const comparisonResults = await Promise.all(
        selectedStudentIds.map((studentId) =>
          analyzeStudentForComparison(studentId)
        )
      );

      setComparisonData(comparisonResults);

      // 生成对比洞察
      const insights = generateComparisonInsights(comparisonResults);
      setComparisonInsights(insights);

      toast.success("学生对比分析完成！");
    } catch (error) {
      console.error("对比分析失败:", error);
      toast.error("对比分析失败，请稍后重试");
    } finally {
      setIsAnalyzing(false);
    }
  };

  // 分析单个学生数据用于对比
  const analyzeStudentForComparison = async (
    studentId: string
  ): Promise<ComparisonData> => {
    const student = students.find((s) => s.id === studentId)!;

    // 获取学生成绩数据
    const { data: gradeData } = await supabase
<<<<<<< HEAD
      .from("grade_data")
=======
      .from("grade_data_new")
>>>>>>> 106cbd38
      .select(
        "subject, score, exam_date, exam_type, rank_in_class, rank_in_grade"
      )
      .eq("student_id", student.student_id)
      .order("exam_date", { ascending: false });

    // 获取作业数据
    const { data: homeworkData } = await supabase
      .from("homework_submissions")
      .select("*")
      .eq("student_id", student.student_id);

    // 分析能力维度
    const abilities = analyzeAbilitiesForComparison(gradeData || []);

    // 分析学习表现
    const performance = analyzePerformanceForComparison(gradeData || []);

    // 分析学习行为
    const behaviors = analyzeBehaviorsForComparison(
      gradeData || [],
      homeworkData || []
    );

    // 识别优势和改进领域
    const { strengths, improvements } =
      identifyStrengthsAndImprovements(abilities);

    // 计算排名信息
    const ranking = await calculateRanking(student, gradeData || []);

    return {
      student,
      abilities,
      performance,
      behaviors,
      strengths,
      improvements,
      ranking,
    };
  };

  // 分析能力维度用于对比
  const analyzeAbilitiesForComparison = (grades: any[]) => {
    const abilities = [
      "数学逻辑",
      "语言表达",
      "科学思维",
      "记忆能力",
      "理解能力",
      "应用能力",
      "分析能力",
      "创新能力",
    ];

    return abilities.map((ability) => {
      const score = calculateAbilityScore(ability, grades);
      return {
        dimension: ability,
        score,
        level: getAbilityLevel(score),
        percentile: calculatePercentile(score),
      };
    });
  };

  // 分析学习表现用于对比
  const analyzePerformanceForComparison = (grades: any[]) => {
    if (grades.length === 0) {
      return {
        overallScore: 75,
        subjectScores: [],
        trend: "stable" as const,
        consistency: 75,
      };
    }

    const overallScore =
      grades.reduce((sum, g) => sum + g.score, 0) / grades.length;

    // 按科目分组计算平均分
    const subjectGroups = grades.reduce(
      (acc, grade) => {
        if (!acc[grade.subject]) acc[grade.subject] = [];
        acc[grade.subject].push(grade.score);
        return acc;
      },
      {} as Record<string, number[]>
    );

    const subjectScores = Object.entries(subjectGroups).map(
      ([subject, scores]) => ({
        subject,
        score: scores.reduce((sum, s) => sum + s, 0) / scores.length,
      })
    );

    // 计算趋势
    const recentGrades = grades.slice(0, 3);
    const olderGrades = grades.slice(3, 6);
    let trend: "improving" | "stable" | "declining" = "stable";

    if (recentGrades.length >= 2 && olderGrades.length >= 2) {
      const recentAvg =
        recentGrades.reduce((sum, g) => sum + g.score, 0) / recentGrades.length;
      const olderAvg =
        olderGrades.reduce((sum, g) => sum + g.score, 0) / olderGrades.length;
      const diff = recentAvg - olderAvg;

      if (diff > 3) trend = "improving";
      else if (diff < -3) trend = "declining";
    }

    // 计算一致性（标准差的倒数）
    const scores = grades.map((g) => g.score);
    const mean = scores.reduce((sum, s) => sum + s, 0) / scores.length;
    const variance =
      scores.reduce((sum, s) => sum + Math.pow(s - mean, 2), 0) / scores.length;
    const consistency = Math.max(0, 100 - Math.sqrt(variance) * 5);

    return {
      overallScore,
      subjectScores,
      trend,
      consistency,
    };
  };

  // 分析学习行为用于对比
  const analyzeBehaviorsForComparison = (grades: any[], homework: any[]) => {
    return {
      homeworkCompletion: calculateHomeworkCompletion(homework),
      classParticipation: calculateClassParticipation(grades),
      learningConsistency: calculateLearningConsistency(grades),
      progressSpeed: calculateProgressSpeed(grades),
    };
  };

  // 生成对比洞察
  const generateComparisonInsights = (
    data: ComparisonData[]
  ): ComparisonInsight[] => {
    const insights: ComparisonInsight[] = [];

    // 分析能力差距
    const abilityGaps = findAbilityGaps(data);
    abilityGaps.forEach((gap) => {
      insights.push({
        type: "strength_gap",
        title: `${gap.dimension}能力差距显著`,
        description: `${gap.stronger}在${gap.dimension}方面明显强于${gap.weaker}，差距${gap.gap.toFixed(1)}分`,
        students: [gap.stronger, gap.weaker],
        actionable: true,
        priority: gap.gap > 20 ? "high" : "medium",
      });
    });

    // 分析相似模式
    const similarPatterns = findSimilarPatterns(data);
    similarPatterns.forEach((pattern) => {
      insights.push({
        type: "similar_pattern",
        title: `相似的学习模式`,
        description: `${pattern.students.join("和")}在${pattern.aspect}方面表现相似`,
        students: pattern.students,
        actionable: false,
        priority: "low",
      });
    });

    // 分析互补技能
    const complementarySkills = findComplementarySkills(data);
    complementarySkills.forEach((skill) => {
      insights.push({
        type: "complementary_skills",
        title: `互补技能组合`,
        description: `${skill.students.join("和")}的技能组合互补，适合协作学习`,
        students: skill.students,
        actionable: true,
        priority: "medium",
      });
    });

    return insights;
  };

  // 辅助计算函数
  const calculateAbilityScore = (ability: string, grades: any[]): number => {
    if (grades.length === 0) return 75;
    const relevantGrades = grades.filter((g) =>
      isRelevantToAbility(ability, g.subject)
    );
    if (relevantGrades.length === 0) return 75;
    return (
      relevantGrades.reduce((sum, g) => sum + g.score, 0) /
      relevantGrades.length
    );
  };

  const isRelevantToAbility = (ability: string, subject: string): boolean => {
    const abilitySubjectMap: Record<string, string[]> = {
      数学逻辑: ["数学", "物理"],
      语言表达: ["语文", "英语"],
      科学思维: ["物理", "化学", "生物"],
      记忆能力: ["历史", "地理", "政治"],
      理解能力: ["语文", "英语", "政治"],
      应用能力: ["数学", "物理", "化学"],
      分析能力: ["数学", "物理", "化学"],
      创新能力: ["数学", "物理", "化学", "生物"],
    };

    return abilitySubjectMap[ability]?.includes(subject) || false;
  };

  const getAbilityLevel = (score: number): string => {
    if (score >= 90) return "优秀";
    if (score >= 80) return "良好";
    if (score >= 70) return "中等";
    return "待提升";
  };

  const calculatePercentile = (score: number): number => {
    return Math.min(95, Math.max(5, score * 0.9 + Math.random() * 10));
  };

  const identifyStrengthsAndImprovements = (abilities: any[]) => {
    const strengths = abilities
      .filter((a) => a.score >= 85)
      .map((a) => a.dimension);
    const improvements = abilities
      .filter((a) => a.score < 70)
      .map((a) => a.dimension);
    return { strengths, improvements };
  };

  const calculateRanking = async (student: Student, grades: any[]) => {
    // 简化实现，实际应该查询数据库
    return {
      classRank: Math.floor(Math.random() * 30) + 1,
      gradeRank: Math.floor(Math.random() * 200) + 1,
      totalStudents: 200,
    };
  };

  const calculateHomeworkCompletion = (homework: any[]): number => {
    return 85 + Math.random() * 10;
  };

  const calculateClassParticipation = (grades: any[]): number => {
    return 80 + Math.random() * 15;
  };

  const calculateLearningConsistency = (grades: any[]): number => {
    if (grades.length < 3) return 75;
    const scores = grades.map((g) => g.score);
    const mean = scores.reduce((sum, s) => sum + s, 0) / scores.length;
    const variance =
      scores.reduce((sum, s) => sum + Math.pow(s - mean, 2), 0) / scores.length;
    return Math.max(0, 100 - Math.sqrt(variance) * 3);
  };

  const calculateProgressSpeed = (grades: any[]): number => {
    return 1 + Math.random() * 3;
  };

  const findAbilityGaps = (data: ComparisonData[]) => {
    const gaps: any[] = [];

    for (let i = 0; i < data.length; i++) {
      for (let j = i + 1; j < data.length; j++) {
        const student1 = data[i];
        const student2 = data[j];

        student1.abilities.forEach((ability1) => {
          const ability2 = student2.abilities.find(
            (a) => a.dimension === ability1.dimension
          );
          if (ability2) {
            const gap = Math.abs(ability1.score - ability2.score);
            if (gap > 15) {
              gaps.push({
                dimension: ability1.dimension,
                stronger:
                  ability1.score > ability2.score
                    ? student1.student.name
                    : student2.student.name,
                weaker:
                  ability1.score > ability2.score
                    ? student2.student.name
                    : student1.student.name,
                gap,
              });
            }
          }
        });
      }
    }

    return gaps.slice(0, 3); // 返回前3个最大差距
  };

  const findSimilarPatterns = (data: ComparisonData[]) => {
    const patterns: any[] = [];

    // 简化实现：查找表现相似的学生
    for (let i = 0; i < data.length; i++) {
      for (let j = i + 1; j < data.length; j++) {
        const student1 = data[i];
        const student2 = data[j];

        const scoreDiff = Math.abs(
          student1.performance.overallScore - student2.performance.overallScore
        );
        if (scoreDiff < 5) {
          patterns.push({
            students: [student1.student.name, student2.student.name],
            aspect: "整体成绩表现",
          });
        }
      }
    }

    return patterns.slice(0, 2);
  };

  const findComplementarySkills = (data: ComparisonData[]) => {
    const complementary: any[] = [];

    // 简化实现：查找技能互补的学生
    for (let i = 0; i < data.length; i++) {
      for (let j = i + 1; j < data.length; j++) {
        const student1 = data[i];
        const student2 = data[j];

        const student1Strengths = new Set(student1.strengths);
        const student2Strengths = new Set(student2.strengths);

        // 如果两个学生的优势领域不同，认为是互补的
        const overlap = [...student1Strengths].filter((s) =>
          student2Strengths.has(s)
        ).length;
        if (overlap < student1Strengths.size * 0.5) {
          complementary.push({
            students: [student1.student.name, student2.student.name],
          });
        }
      }
    }

    return complementary.slice(0, 2);
  };

  // 渲染能力对比雷达图
  const renderAbilityComparison = () => {
    if (comparisonData.length === 0) return null;

    // 准备雷达图数据
    const radarData = comparisonData[0].abilities.map((ability) => {
      const dataPoint: any = { dimension: ability.dimension.slice(0, 4) };

      comparisonData.forEach((student, index) => {
        const studentAbility = student.abilities.find(
          (a) => a.dimension === ability.dimension
        );
        dataPoint[student.student.name] = studentAbility?.score || 0;
      });

      return dataPoint;
    });

    return (
      <ResponsiveContainer width="100%" height={400}>
        <RadarChart data={radarData}>
          <PolarGrid />
          <PolarAngleAxis dataKey="dimension" />
          <PolarRadiusAxis angle={90} domain={[0, 100]} />
          {comparisonData.map((student, index) => (
            <Radar
              key={student.student.id}
              name={student.student.name}
              dataKey={student.student.name}
              stroke={COLORS[index % COLORS.length]}
              fill={COLORS[index % COLORS.length]}
              fillOpacity={0.1}
              strokeWidth={2}
            />
          ))}
          <Tooltip />
          <Legend />
        </RadarChart>
      </ResponsiveContainer>
    );
  };

  // 渲染成绩对比柱状图
  const renderPerformanceComparison = () => {
    if (comparisonData.length === 0) return null;

    // 准备柱状图数据
    const subjects = [
      ...new Set(
        comparisonData.flatMap((d) =>
          d.performance.subjectScores.map((s) => s.subject)
        )
      ),
    ];

    const barData = subjects.map((subject) => {
      const dataPoint: any = { subject };

      comparisonData.forEach((student) => {
        const subjectScore = student.performance.subjectScores.find(
          (s) => s.subject === subject
        );
        dataPoint[student.student.name] = subjectScore?.score || 0;
      });

      return dataPoint;
    });

    return (
      <ResponsiveContainer width="100%" height={400}>
        <BarChart data={barData}>
          <CartesianGrid strokeDasharray="3 3" />
          <XAxis dataKey="subject" />
          <YAxis />
          <Tooltip />
          <Legend />
          {comparisonData.map((student, index) => (
            <Bar
              key={student.student.id}
              dataKey={student.student.name}
              fill={COLORS[index % COLORS.length]}
            />
          ))}
        </BarChart>
      </ResponsiveContainer>
    );
  };

  // 渲染学习行为对比
  const renderBehaviorComparison = () => {
    if (comparisonData.length === 0) return null;

    const behaviorData = [
      { behavior: "作业完成", key: "homeworkCompletion" },
      { behavior: "课堂参与", key: "classParticipation" },
      { behavior: "学习一致性", key: "learningConsistency" },
      { behavior: "进步速度", key: "progressSpeed" },
    ].map((item) => {
      const dataPoint: any = { behavior: item.behavior };

      comparisonData.forEach((student) => {
        dataPoint[student.student.name] =
          student.behaviors[item.key as keyof typeof student.behaviors];
      });

      return dataPoint;
    });

    return (
      <ResponsiveContainer width="100%" height={400}>
        <BarChart data={behaviorData}>
          <CartesianGrid strokeDasharray="3 3" />
          <XAxis dataKey="behavior" />
          <YAxis />
          <Tooltip />
          <Legend />
          {comparisonData.map((student, index) => (
            <Bar
              key={student.student.id}
              dataKey={student.student.name}
              fill={COLORS[index % COLORS.length]}
            />
          ))}
        </BarChart>
      </ResponsiveContainer>
    );
  };

  if (isLoading) {
    return (
      <div className="flex items-center justify-center h-64">
        <div className="text-center">
          <div className="animate-spin rounded-full h-8 w-8 border-b-2 border-blue-600 mx-auto"></div>
          <p className="mt-2 text-gray-600">加载学生列表中...</p>
        </div>
      </div>
    );
  }

  return (
    <div className="space-y-6">
      {/* 学生选择和对比控制 */}
      <Card>
        <CardHeader>
          <CardTitle className="flex items-center">
            <Users className="h-5 w-5 mr-2" />
            学生画像对比分析
          </CardTitle>
          <CardDescription>
            选择2-5个学生进行多维度对比分析，发现学习模式和能力差异
          </CardDescription>
        </CardHeader>
        <CardContent>
          <div className="space-y-4">
            {/* 学生选择 */}
            <div>
              <label className="block text-sm font-medium mb-2">
                选择学生进行对比
              </label>
              <Select onValueChange={addStudentToComparison}>
                <SelectTrigger>
                  <SelectValue placeholder="选择学生..." />
                </SelectTrigger>
                <SelectContent>
                  {students
                    .filter(
                      (student) => !selectedStudentIds.includes(student.id)
                    )
                    .map((student) => (
                      <SelectItem key={student.id} value={student.id}>
                        {student.name} ({student.student_id}) -{" "}
                        {student.class_name}
                      </SelectItem>
                    ))}
                </SelectContent>
              </Select>
            </div>

            {/* 已选择的学生 */}
            {selectedStudentIds.length > 0 && (
              <div>
                <label className="block text-sm font-medium mb-2">
                  已选择的学生 ({selectedStudentIds.length}/5)
                </label>
                <div className="flex flex-wrap gap-2">
                  {selectedStudentIds.map((studentId) => {
                    const student = students.find((s) => s.id === studentId);
                    return (
                      <Badge
                        key={studentId}
                        variant="secondary"
                        className="flex items-center"
                      >
                        {student?.name}
                        <Button
                          variant="ghost"
                          size="sm"
                          className="h-4 w-4 p-0 ml-2"
                          onClick={() => removeStudentFromComparison(studentId)}
                        >
                          <X className="h-3 w-3" />
                        </Button>
                      </Badge>
                    );
                  })}
                </div>
              </div>
            )}

            {/* 对比按钮 */}
            <Button
              onClick={performComparison}
              disabled={selectedStudentIds.length < 2 || isAnalyzing}
              className="w-full"
            >
              {isAnalyzing ? (
                <>
                  <div className="animate-spin rounded-full h-4 w-4 border-b-2 border-white mr-2"></div>
                  分析中...
                </>
              ) : (
                <>
                  <ArrowUpDown className="h-4 w-4 mr-2" />
                  开始对比分析
                </>
              )}
            </Button>
          </div>
        </CardContent>
      </Card>

      {/* 对比结果展示 */}
      {comparisonData.length > 0 && (
        <div className="space-y-6">
          {/* 总体对比概览 */}
          <Card>
            <CardHeader>
              <CardTitle className="flex items-center">
                <BarChart3 className="h-5 w-5 mr-2" />
                对比概览
              </CardTitle>
            </CardHeader>
            <CardContent>
              <div className="grid grid-cols-1 md:grid-cols-2 lg:grid-cols-4 gap-4">
                {comparisonData.map((student, index) => (
                  <div
                    key={student.student.id}
                    className="p-4 border rounded-lg"
                  >
                    <div className="flex items-center mb-3">
                      <div
                        className="w-4 h-4 rounded-full mr-2"
                        style={{
                          backgroundColor: COLORS[index % COLORS.length],
                        }}
                      ></div>
                      <h4 className="font-medium">{student.student.name}</h4>
                    </div>

                    <div className="space-y-2 text-sm">
                      <div className="flex justify-between">
                        <span>综合得分:</span>
                        <span className="font-medium">
                          {student.performance.overallScore.toFixed(1)}
                        </span>
                      </div>
                      <div className="flex justify-between">
                        <span>班级排名:</span>
                        <span className="font-medium">
                          #{student.ranking.classRank}
                        </span>
                      </div>
                      <div className="flex justify-between">
                        <span>学习趋势:</span>
                        <Badge
                          variant={
                            student.performance.trend === "improving"
                              ? "default"
                              : student.performance.trend === "declining"
                                ? "destructive"
                                : "secondary"
                          }
                          size="sm"
                        >
                          {student.performance.trend === "improving"
                            ? "上升"
                            : student.performance.trend === "declining"
                              ? "下降"
                              : "稳定"}
                        </Badge>
                      </div>
                      <div className="flex justify-between">
                        <span>优势领域:</span>
                        <span className="font-medium">
                          {student.strengths.length}个
                        </span>
                      </div>
                    </div>
                  </div>
                ))}
              </div>
            </CardContent>
          </Card>

          {/* 详细对比分析 */}
          <Tabs value={activeTab} onValueChange={setActiveTab}>
            <TabsList className="grid w-full grid-cols-4">
              <TabsTrigger value="abilities">能力对比</TabsTrigger>
              <TabsTrigger value="performance">成绩对比</TabsTrigger>
              <TabsTrigger value="behaviors">行为对比</TabsTrigger>
              <TabsTrigger value="insights">对比洞察</TabsTrigger>
            </TabsList>

            <TabsContent value="abilities" className="space-y-4">
              <Card>
                <CardHeader>
                  <CardTitle className="flex items-center">
                    <Brain className="h-5 w-5 mr-2" />
                    能力维度对比
                  </CardTitle>
                </CardHeader>
                <CardContent>{renderAbilityComparison()}</CardContent>
              </Card>

              <div className="grid grid-cols-1 md:grid-cols-2 gap-4">
                {comparisonData.map((student, index) => (
                  <Card key={student.student.id}>
                    <CardHeader>
                      <CardTitle className="text-lg flex items-center">
                        <div
                          className="w-4 h-4 rounded-full mr-2"
                          style={{
                            backgroundColor: COLORS[index % COLORS.length],
                          }}
                        ></div>
                        {student.student.name} 能力详情
                      </CardTitle>
                    </CardHeader>
                    <CardContent>
                      <div className="space-y-3">
                        {student.abilities.map((ability, abilityIndex) => (
                          <div
                            key={abilityIndex}
                            className="flex items-center justify-between"
                          >
                            <span className="text-sm">{ability.dimension}</span>
                            <div className="flex items-center">
                              <Badge
                                variant={
                                  ability.level === "优秀"
                                    ? "default"
                                    : ability.level === "良好"
                                      ? "secondary"
                                      : ability.level === "中等"
                                        ? "outline"
                                        : "destructive"
                                }
                                size="sm"
                                className="mr-2"
                              >
                                {ability.score.toFixed(1)}
                              </Badge>
                              <span className="text-xs text-gray-500">
                                {ability.percentile.toFixed(0)}%
                              </span>
                            </div>
                          </div>
                        ))}
                      </div>
                    </CardContent>
                  </Card>
                ))}
              </div>
            </TabsContent>

            <TabsContent value="performance" className="space-y-4">
              <Card>
                <CardHeader>
                  <CardTitle className="flex items-center">
                    <TrendingUp className="h-5 w-5 mr-2" />
                    学科成绩对比
                  </CardTitle>
                </CardHeader>
                <CardContent>{renderPerformanceComparison()}</CardContent>
              </Card>
            </TabsContent>

            <TabsContent value="behaviors" className="space-y-4">
              <Card>
                <CardHeader>
                  <CardTitle className="flex items-center">
                    <Activity className="h-5 w-5 mr-2" />
                    学习行为对比
                  </CardTitle>
                </CardHeader>
                <CardContent>{renderBehaviorComparison()}</CardContent>
              </Card>
            </TabsContent>

            <TabsContent value="insights" className="space-y-4">
              {comparisonInsights.map((insight, index) => (
                <Alert
                  key={index}
                  className={
                    insight.type === "strength_gap"
                      ? "border-orange-200 bg-orange-50"
                      : insight.type === "improvement_opportunity"
                        ? "border-blue-200 bg-blue-50"
                        : insight.type === "similar_pattern"
                          ? "border-green-200 bg-green-50"
                          : "border-purple-200 bg-purple-50"
                  }
                >
                  <div className="flex items-start">
                    <div className="mr-3 mt-1">
                      {insight.type === "strength_gap" && (
                        <Target className="h-4 w-4 text-orange-600" />
                      )}
                      {insight.type === "improvement_opportunity" && (
                        <Zap className="h-4 w-4 text-blue-600" />
                      )}
                      {insight.type === "similar_pattern" && (
                        <Users className="h-4 w-4 text-green-600" />
                      )}
                      {insight.type === "complementary_skills" && (
                        <Award className="h-4 w-4 text-purple-600" />
                      )}
                    </div>
                    <div className="flex-1">
                      <div className="flex items-center justify-between mb-2">
                        <h4 className="font-medium">{insight.title}</h4>
                        <Badge
                          variant={
                            insight.priority === "high"
                              ? "destructive"
                              : insight.priority === "medium"
                                ? "default"
                                : "secondary"
                          }
                          size="sm"
                        >
                          {insight.priority === "high"
                            ? "高优先级"
                            : insight.priority === "medium"
                              ? "中优先级"
                              : "低优先级"}
                        </Badge>
                      </div>
                      <AlertDescription>{insight.description}</AlertDescription>
                      {insight.actionable && (
                        <div className="mt-2">
                          <Badge variant="outline" size="sm">
                            可执行建议
                          </Badge>
                        </div>
                      )}
                    </div>
                  </div>
                </Alert>
              ))}

              {comparisonInsights.length === 0 && (
                <div className="text-center py-8 text-gray-500">
                  暂无对比洞察，请先进行对比分析
                </div>
              )}
            </TabsContent>
          </Tabs>
        </div>
      )}
    </div>
  );
};

export default StudentPortraitComparison;<|MERGE_RESOLUTION|>--- conflicted
+++ resolved
@@ -207,11 +207,7 @@
 
     // 获取学生成绩数据
     const { data: gradeData } = await supabase
-<<<<<<< HEAD
-      .from("grade_data")
-=======
       .from("grade_data_new")
->>>>>>> 106cbd38
       .select(
         "subject, score, exam_date, exam_type, rank_in_class, rank_in_grade"
       )
