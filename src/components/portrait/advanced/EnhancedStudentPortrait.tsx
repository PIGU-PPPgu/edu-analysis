--- conflicted
+++ resolved
@@ -223,11 +223,7 @@
     try {
       // 获取成绩数据（包含历史趋势）
       const { data: gradeData } = await supabase
-<<<<<<< HEAD
-        .from("grade_data")
-=======
         .from("grade_data_new")
->>>>>>> 106cbd38
         .select(
           "subject, score, exam_date, exam_type, rank_in_class, rank_in_grade"
         )
@@ -248,11 +244,7 @@
 
       // 获取班级平均数据用于对比
       const { data: classData } = await supabase
-<<<<<<< HEAD
-        .from("grade_data")
-=======
         .from("grade_data_new")
->>>>>>> 106cbd38
         .select("subject, score, exam_date, exam_type")
         .eq(
           "class_name",
