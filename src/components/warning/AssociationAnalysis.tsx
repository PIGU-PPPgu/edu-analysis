import React, { useState, useEffect, useRef } from "react";
import {
  Card,
  CardContent,
  CardDescription,
  CardHeader,
  CardTitle,
  CardFooter,
} from "@/components/ui/card";
import { Button } from "@/components/ui/button";
import { Tabs, TabsContent, TabsList, TabsTrigger } from "@/components/ui/tabs";
import {
  ZapIcon,
  ArrowRightIcon,
  TrendingUpIcon,
  BarChart3,
  Network,
  ArrowDownToLine,
  Loader2,
} from "lucide-react";
import {
  Table,
  TableBody,
  TableCell,
  TableHead,
  TableHeader,
  TableRow,
} from "@/components/ui/table";
import { Badge } from "@/components/ui/badge";
import { Progress } from "@/components/ui/progress";
import {
  Tooltip,
  TooltipContent,
  TooltipProvider,
  TooltipTrigger,
} from "@/components/ui/tooltip";
import { generateStudentDataset } from "@/services/mockDataService";
import { toast } from "sonner";
import {
  generateBatchWarnings,
  aggregateRiskFactors,
} from "@/services/warningAnalytics";
import {
  generateTransactions,
  generateAssociationRules,
  formatRulesAsWarnings,
  findStrongAssociations,
  convertWarningsToTransactions,
  createCorrelationMatrix,
} from "@/services/associationAnalysis";

// 定义关联分析组件的参数
interface AssociationAnalysisProps {
  className?: string;
}

// 关联分析组件
const AssociationAnalysis: React.FC<AssociationAnalysisProps> = ({
  className,
}) => {
  // 状态定义
  const [activeTab, setActiveTab] = useState<string>("rules");
  const [isLoading, setIsLoading] = useState<boolean>(false);
  const [associationRules, setAssociationRules] = useState<
    Array<{
      id: string;
      name: string;
      description: string;
      category: string;
      confidence: number;
      support: number;
      lift: number;
      riskLevel: string;
    }>
  >([]);
  const [correlations, setCorrelations] = useState<
    Array<{
      metricA: string;
      metricB: string;
      correlation: number;
      strength: string;
    }>
  >([]);
  const [selectedMetric, setSelectedMetric] = useState<string>("examAverage");

  // 添加组件挂载状态ref
  const isMountedRef = useRef(true);

  // 指标名称映射
  const metricLabels: Record<string, string> = {
    examAverage: "考试平均分",
    previousExamAverage: "上次考试平均分",
    homeworkCompletionRate: "作业完成率",
    participationScore: "课堂参与度",
    teacherRating: "教师评价",
  };

  // 生成分析数据
  const generateAnalysisData = async () => {
    // 如果组件已卸载，则不执行任何操作
    if (!isMountedRef.current) return;

    setIsLoading(true);

    try {
      // 模拟API调用延迟
      await new Promise((resolve) => setTimeout(resolve, 800));
      if (!isMountedRef.current) return;

      // 生成模拟数据
      const students = generateStudentDataset(150);

      // 生成预警结果
      const warnings = generateBatchWarnings(students);
      if (!isMountedRef.current) return;

      // 生成关联规则
      // 方法1：基于原始学生数据生成事件交易记录
      const transactions = generateTransactions(students);
      // 方法2：基于预警结果生成事件交易记录
      const warningTransactions = convertWarningsToTransactions(warnings);

      // 合并两种交易记录
      const combinedTransactions = [...transactions, ...warningTransactions];
      if (!isMountedRef.current) return;

      // 应用Apriori算法挖掘规则
      const rules = generateAssociationRules(combinedTransactions, 0.1, 0.6);

      // 格式化关联规则
      const formattedRules = formatRulesAsWarnings(rules);
      if (isMountedRef.current) {
        setAssociationRules(formattedRules);
      }

      // 计算各指标之间的相关性
      const availableMetrics = [
        "examAverage",
        "previousExamAverage",
        "homeworkCompletionRate",
        "participationScore",
        "teacherRating",
      ];

      // 生成相关性矩阵
      const correlationMatrix = createCorrelationMatrix(
        students,
        availableMetrics
      );
      if (!isMountedRef.current) return;

      // 转换为可读格式
      const processedCorrelations: Array<{
        metricA: string;
        metricB: string;
        correlation: number;
        strength: string;
      }> = [];

      for (let i = 0; i < availableMetrics.length; i++) {
        for (let j = i + 1; j < availableMetrics.length; j++) {
          const metricA = availableMetrics[i];
          const metricB = availableMetrics[j];
          const correlation = correlationMatrix[i][j];

          // 判断相关性强度
          let strength = "弱";
          if (Math.abs(correlation) >= 0.7) {
            strength = "强";
          } else if (Math.abs(correlation) >= 0.4) {
            strength = "中";
          }

          processedCorrelations.push({
            metricA,
            metricB,
            correlation,
            strength,
          });
        }
      }

      // 按相关性强度排序
      processedCorrelations.sort(
        (a, b) => Math.abs(b.correlation) - Math.abs(a.correlation)
      );
      if (isMountedRef.current) {
        setCorrelations(processedCorrelations);
      }
    } catch (error) {
      console.error("生成关联分析数据时出错:", error);
      if (isMountedRef.current) {
        toast.error("数据分析失败", {
          description: "生成关联分析数据出错，请稍后重试",
        });
      }
    } finally {
      if (isMountedRef.current) {
        setIsLoading(false);
      }
    }
  };

  // 组件加载时生成数据，卸载时清理
  useEffect(() => {
    generateAnalysisData();

    // 返回清理函数
    return () => {
      isMountedRef.current = false;
    };
  }, []);

  // 刷新分析数据
  const refreshAnalysis = () => {
    generateAnalysisData();
  };

  // 获取相关性类型标签和颜色
  const getCorrelationTypeAndColor = (correlation: number) => {
    const abs = Math.abs(correlation);
    if (correlation > 0) {
      return {
        type: "正相关",
        color: "bg-emerald-500",
        description: "两指标同向变化",
        iconColor: "text-emerald-500",
        bgColor: "bg-emerald-50",
        borderColor: "border-emerald-200",
      };
    } else {
      return {
        type: "负相关",
        color: "bg-rose-500",
        description: "两指标反向变化",
        iconColor: "text-rose-500",
        bgColor: "bg-rose-50",
        borderColor: "border-rose-200",
      };
    }
  };

  // 获取风险级别徽章颜色
  const getRiskBadgeColor = (level: string) => {
    switch (level) {
      case "high":
        return "bg-red-500 hover:bg-red-600 text-white";
      case "medium":
        return "bg-amber-500 hover:bg-amber-600 text-white";
      case "low":
        return "bg-blue-500 hover:bg-blue-600 text-white";
      default:
        return "bg-gray-500 hover:bg-gray-600 text-white";
    }
  };

  return (
    <Card
      className={`${className} overflow-hidden border-t-4 border-t-indigo-500`}
    >
      <CardHeader className="bg-gradient-to-r from-indigo-50 to-blue-50">
        <CardTitle className="flex items-center justify-between">
          <div className="flex items-center">
            <Network className="mr-2 h-5 w-5 text-indigo-500" />
            关联规则分析
          </div>
          <Button
            variant="outline"
            size="sm"
            onClick={refreshAnalysis}
            disabled={isLoading}
            className="border-indigo-200 hover:border-indigo-300 hover:bg-indigo-50"
          >
            {isLoading ? (
              <>
                <Loader2 className="mr-1 h-4 w-4 animate-spin" />
                分析中...
              </>
            ) : (
              <>
                <ZapIcon className="mr-1 h-4 w-4 text-indigo-500" />
                重新分析
              </>
            )}
          </Button>
        </CardTitle>
        <CardDescription>
          挖掘学生数据中的关联规则和相关性，发现风险因素之间的隐藏关系
        </CardDescription>
      </CardHeader>

      <CardContent className="pt-6">
        <Tabs value={activeTab} onValueChange={setActiveTab} className="w-full">
<<<<<<< HEAD
          <TabsList className="mb-4 grid grid-cols-1 sm:grid-cols-2 w-full max-w-[400px] bg-slate-100">
=======
          <TabsList className="mb-4 grid grid-cols-2 w-[400px] bg-slate-100">
>>>>>>> 106cbd38
            <TabsTrigger
              value="rules"
              className="data-[state=active]:bg-indigo-500 data-[state=active]:text-white"
            >
              <Network className="mr-2 h-4 w-4" />
              关联规则
            </TabsTrigger>
            <TabsTrigger
              value="correlations"
              className="data-[state=active]:bg-indigo-500 data-[state=active]:text-white"
            >
              <TrendingUpIcon className="mr-2 h-4 w-4" />
              指标相关性
            </TabsTrigger>
          </TabsList>

          {/* 关联规则内容 */}
          <TabsContent value="rules" className="space-y-4">
            {isLoading ? (
              <div className="flex flex-col items-center justify-center py-16">
                <Loader2 className="h-12 w-12 text-indigo-500 animate-spin mb-4" />
                <Progress value={65} className="w-1/2 mb-2" />
                <p className="text-sm text-muted-foreground">
                  正在使用Apriori算法挖掘关联规则...
                </p>
              </div>
            ) : associationRules.length > 0 ? (
              <div>
                <div className="bg-slate-50 p-4 mb-4 rounded-lg border border-slate-100">
                  <h3 className="font-medium text-slate-700 mb-2 flex items-center">
                    <Network className="h-4 w-4 mr-2 text-indigo-500" />
                    关联规则分析结果
                  </h3>
                  <p className="text-sm text-slate-600">
                    关联规则显示了学生数据中不同风险因素之间的关系，可以帮助教师理解风险因素间的关联模式。
                    置信度表示条件成立时结果出现的概率，支持度表示整体数据中该规则出现的频率。
                  </p>
                </div>
                <div className="rounded-md border overflow-hidden">
                  <Table>
                    <TableHeader className="bg-slate-50">
                      <TableRow>
                        <TableHead>规则描述</TableHead>
                        <TableHead className="w-[150px]">置信度</TableHead>
                        <TableHead className="w-[150px]">支持度</TableHead>
                        <TableHead className="w-[100px]">风险等级</TableHead>
                      </TableRow>
                    </TableHeader>
                    <TableBody>
                      {associationRules.slice(0, 10).map((rule) => (
                        <TableRow key={rule.id} className="hover:bg-slate-50">
                          <TableCell className="font-medium">
                            <div className="flex flex-col space-y-1">
                              <span>{rule.description}</span>
                              <TooltipProvider>
                                <Tooltip>
                                  <TooltipTrigger asChild>
                                    <span className="text-xs text-indigo-500 flex items-center cursor-help">
                                      提升度: {rule.lift.toFixed(2)}
                                      <ArrowRightIcon className="h-3 w-3 mx-1" />
                                      查看解释
                                    </span>
                                  </TooltipTrigger>
                                  <TooltipContent>
                                    <p className="text-xs max-w-[250px]">
                                      提升度值为{rule.lift.toFixed(2)}
                                      ，表示该规则比随机情况下出现的可能性高
                                      {(rule.lift - 1) * 100}%。
                                      提升度大于1表示两个事件正相关。
                                    </p>
                                  </TooltipContent>
                                </Tooltip>
                              </TooltipProvider>
                            </div>
                          </TableCell>
                          <TableCell>
                            <div className="flex flex-col space-y-1">
                              <div className="flex items-center">
                                <Progress
                                  value={rule.confidence * 100}
                                  className="w-full mr-2"
                                  style={
                                    {
                                      "--tw-progress-color": `${rule.confidence > 0.8 ? "#10b981" : rule.confidence > 0.6 ? "#f59e0b" : "#3b82f6"}`,
                                    } as React.CSSProperties
                                  }
                                />
                                <span className="min-w-10 text-right">
                                  {(rule.confidence * 100).toFixed(0)}%
                                </span>
                              </div>
                              <span className="text-xs text-muted-foreground">
                                规则可信度
                              </span>
                            </div>
                          </TableCell>
                          <TableCell>
                            <div className="flex flex-col space-y-1">
                              <div className="flex items-center">
                                <Progress
                                  value={rule.support * 100}
                                  className="w-full mr-2 bg-slate-100"
                                  style={
                                    {
                                      "--tw-progress-color": "#818cf8",
                                    } as React.CSSProperties
                                  }
                                />
                                <span className="min-w-10 text-right">
                                  {(rule.support * 100).toFixed(0)}%
                                </span>
                              </div>
                              <span className="text-xs text-muted-foreground">
                                数据覆盖率
                              </span>
                            </div>
                          </TableCell>
                          <TableCell>
                            <Badge
                              className={`${getRiskBadgeColor(rule.riskLevel)}`}
                            >
                              {rule.riskLevel === "high"
                                ? "高风险"
                                : rule.riskLevel === "medium"
                                  ? "中风险"
                                  : "低风险"}
                            </Badge>
                          </TableCell>
                        </TableRow>
                      ))}
                    </TableBody>
                  </Table>
                </div>
                <div className="mt-4 text-xs text-slate-500 flex items-center justify-between">
                  <span>
                    显示前10条最强关联规则，共发现 {associationRules.length}{" "}
                    条规则
                  </span>
                  <Button variant="outline" size="sm" className="text-xs">
                    <ArrowDownToLine className="h-3 w-3 mr-1" />
                    导出完整报告
                  </Button>
                </div>
              </div>
            ) : (
              <div className="flex flex-col items-center justify-center py-16 bg-slate-50 rounded-lg border border-dashed border-slate-200">
                <Network className="h-16 w-16 text-slate-200 mb-4" />
                <p className="text-slate-500 mb-2">暂无关联规则数据</p>
                <Button variant="outline" size="sm" onClick={refreshAnalysis}>
                  <ZapIcon className="h-4 w-4 mr-1" />
                  生成分析
                </Button>
              </div>
            )}
          </TabsContent>

          {/* 指标相关性内容 */}
          <TabsContent value="correlations" className="space-y-4">
            {isLoading ? (
              <div className="flex flex-col items-center justify-center py-16">
                <Loader2 className="h-12 w-12 text-indigo-500 animate-spin mb-4" />
                <Progress value={70} className="w-1/2 mb-2" />
                <p className="text-sm text-muted-foreground">
                  正在计算各指标之间的相关性...
                </p>
              </div>
            ) : correlations.length > 0 ? (
              <div>
                <div className="bg-slate-50 p-4 mb-4 rounded-lg border border-slate-100">
                  <h3 className="font-medium text-slate-700 mb-2 flex items-center">
                    <TrendingUpIcon className="h-4 w-4 mr-2 text-indigo-500" />
                    指标相关性分析结果
                  </h3>
                  <p className="text-sm text-slate-600">
                    相关性分析展示了不同学习指标之间的相互关系强度。正相关表示两个指标同向变化，负相关表示反向变化。
                    相关系数在-1到1之间，绝对值越接近1表示相关性越强。
                  </p>
                </div>

                <div className="rounded-md border overflow-hidden">
                  <Table>
                    <TableHeader className="bg-slate-50">
                      <TableRow>
                        <TableHead>指标对</TableHead>
                        <TableHead className="w-[120px]">相关类型</TableHead>
                        <TableHead className="w-[180px]">相关性强度</TableHead>
                        <TableHead className="w-[100px]">相关系数</TableHead>
                      </TableRow>
                    </TableHeader>
                    <TableBody>
                      {correlations.map((item, index) => {
                        const {
                          type,
                          color,
                          description,
                          iconColor,
                          bgColor,
                          borderColor,
                        } = getCorrelationTypeAndColor(item.correlation);
                        return (
                          <TableRow key={index} className="hover:bg-slate-50">
                            <TableCell className="font-medium">
                              <div className="flex items-center gap-1">
                                <span className="text-slate-700">
                                  {metricLabels[item.metricA] || item.metricA}
                                </span>
                                <ArrowRightIcon className="h-3 w-3 mx-1 text-slate-400" />
                                <span className="text-slate-700">
                                  {metricLabels[item.metricB] || item.metricB}
                                </span>
                              </div>
                            </TableCell>
                            <TableCell>
                              <Badge
                                className={`${iconColor} ${bgColor} border ${borderColor}`}
                              >
                                <TrendingUpIcon
                                  className={`h-3 w-3 mr-1 ${iconColor}`}
                                />
                                <span>{type}</span>
                              </Badge>
                            </TableCell>
                            <TableCell>
                              <div className="flex flex-col space-y-1">
                                <Progress
                                  value={Math.abs(item.correlation) * 100}
                                  className={`${color} w-full`}
                                />
                                <span className="text-xs text-slate-600">
                                  {item.strength}相关 ({description})
                                </span>
                              </div>
                            </TableCell>
                            <TableCell className="text-right font-medium">
                              <div
                                className={`px-2 py-1 rounded ${Math.abs(item.correlation) >= 0.7 ? "bg-indigo-100 text-indigo-700" : "text-slate-700"}`}
                              >
                                {item.correlation.toFixed(2)}
                              </div>
                            </TableCell>
                          </TableRow>
                        );
                      })}
                    </TableBody>
                  </Table>
                </div>

                <CardFooter className="px-0 pt-4 pb-0 flex justify-between items-center">
                  <p className="text-xs text-slate-500">
                    相关系数基于Pearson相关系数计算方法
                  </p>
                  <Button variant="outline" size="sm" className="text-xs">
                    <ArrowDownToLine className="h-3 w-3 mr-1" />
                    导出相关性矩阵
                  </Button>
                </CardFooter>
              </div>
            ) : (
              <div className="flex flex-col items-center justify-center py-16 bg-slate-50 rounded-lg border border-dashed border-slate-200">
                <TrendingUpIcon className="h-16 w-16 text-slate-200 mb-4" />
                <p className="text-slate-500 mb-2">暂无相关性数据</p>
                <Button variant="outline" size="sm" onClick={refreshAnalysis}>
                  <ZapIcon className="h-4 w-4 mr-1" />
                  生成分析
                </Button>
              </div>
            )}
          </TabsContent>
        </Tabs>
      </CardContent>
    </Card>
  );
};

export default AssociationAnalysis;<|MERGE_RESOLUTION|>--- conflicted
+++ resolved
@@ -291,11 +291,7 @@
 
       <CardContent className="pt-6">
         <Tabs value={activeTab} onValueChange={setActiveTab} className="w-full">
-<<<<<<< HEAD
-          <TabsList className="mb-4 grid grid-cols-1 sm:grid-cols-2 w-full max-w-[400px] bg-slate-100">
-=======
           <TabsList className="mb-4 grid grid-cols-2 w-[400px] bg-slate-100">
->>>>>>> 106cbd38
             <TabsTrigger
               value="rules"
               className="data-[state=active]:bg-indigo-500 data-[state=active]:text-white"
