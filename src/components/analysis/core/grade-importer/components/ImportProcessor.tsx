--- conflicted
+++ resolved
@@ -128,11 +128,7 @@
 
     // 优化查询策略：只选择必要字段，提高查询性能
     const { data, error } = await supabase
-<<<<<<< HEAD
-      .from("grade_data")
-=======
       .from("grade_data_new")
->>>>>>> 106cbd38
       .select("id, student_id, exam_id, subject, created_at")
       .eq("exam_id", examId)
       .eq("student_id", studentId)
@@ -452,11 +448,7 @@
 
     // 插入单条宽表记录
     const { data, error } = await supabase
-<<<<<<< HEAD
-      .from("grade_data")
-=======
       .from("grade_data_new")
->>>>>>> 106cbd38
       .upsert(wideRecord, {
         onConflict: "exam_id,student_id",
         ignoreDuplicates: false,
