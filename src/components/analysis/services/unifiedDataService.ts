--- conflicted
+++ resolved
@@ -241,11 +241,7 @@
       if (cached) return cached;
 
       let query = supabase
-<<<<<<< HEAD
-        .from("grade_data")
-=======
         .from("grade_data_new")
->>>>>>> 106cbd38
         .select("*")
         .order("created_at", { ascending: false });
 
