--- conflicted
+++ resolved
@@ -134,11 +134,7 @@
 
       // 获取学生的成绩数据
       const { data: grades } = await supabase
-<<<<<<< HEAD
-        .from("grade_data")
-=======
         .from("grade_data_new")
->>>>>>> 106cbd38
         .select("*")
         .eq("student_id", studentId)
         .order("exam_date", { ascending: true });
