--- conflicted
+++ resolved
@@ -107,11 +107,7 @@
 
       // 获取历史成绩数据（增加更多上下文信息）
       const { data: grades } = await supabase
-<<<<<<< HEAD
-        .from("grade_data")
-=======
         .from("grade_data_new")
->>>>>>> 106cbd38
         .select(
           `
           *,
