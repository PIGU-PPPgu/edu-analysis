--- conflicted
+++ resolved
@@ -281,11 +281,7 @@
 
       // 获取学生成绩数据
       const { data: grades } = await supabase
-<<<<<<< HEAD
-        .from("grade_data")
-=======
         .from("grade_data_new")
->>>>>>> 106cbd38
         .select("*")
         .eq("student_id", studentId)
         .order("created_at", { ascending: false })
@@ -293,11 +289,7 @@
 
       // 获取班级平均分数据（用于对比）
       const { data: classGrades } = await supabase
-<<<<<<< HEAD
-        .from("grade_data")
-=======
         .from("grade_data_new")
->>>>>>> 106cbd38
         .select("score, subject")
         .eq("class_name", student.class_name);
 
