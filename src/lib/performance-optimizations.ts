// 学生画像系统性能优化工具库
// 基于性能分析结果实施的优化策略

import { QueryClient } from "@tanstack/react-query";
import { supabase } from "@/integrations/supabase/client";

// 1. React Query 配置优化
export const optimizedQueryClient = new QueryClient({
  defaultOptions: {
    queries: {
      // 增加缓存时间，减少重复请求
      staleTime: 5 * 60 * 1000, // 5分钟
      gcTime: 10 * 60 * 1000, // 10分钟 (原cacheTime)
      // 启用后台重新获取
      refetchOnWindowFocus: false,
      refetchOnReconnect: true,
      // 重试配置
      retry: (failureCount, error: any) => {
        if (error?.status === 404) return false;
        return failureCount < 2;
      },
    },
    mutations: {
      // 失败重试
      retry: 1,
    },
  },
});

// 2. 数据库查询优化策略
export class DatabaseOptimizer {
  // 优化的学生数据查询
  static async getStudentsOptimized(classId?: string, limit = 50) {
    const query = supabase
      .from("students")
      .select(
        `
        id,
        student_id,
        name,
        class_name,
        grade
      `
      ) // 只选择必要字段
      .order("created_at", { ascending: false })
      .limit(limit); // 限制查询数量

    if (classId) {
      query.eq("class_id", classId);
    }

    return query;
  }

  // 优化的成绩数据查询 - 分页查询
  static async getGradeDataPaginated(
    page = 1,
    pageSize = 20,
    examId?: string,
    classFilter?: string
  ) {
    const startIndex = (page - 1) * pageSize;

    let query = supabase
<<<<<<< HEAD
      .from("grade_data")
=======
      .from("grade_data_new")
>>>>>>> 106cbd38
      .select(
        `
        id,
        student_id,
        name,
        class_name,
        subject,
        score,
        exam_title,
        exam_date
      `,
        { count: "exact" }
      ) // 获取总数用于分页
      .order("created_at", { ascending: false })
      .range(startIndex, startIndex + pageSize - 1);

    if (examId) {
      query = query.eq("exam_id", examId);
    }

    if (classFilter) {
      query = query.eq("class_name", classFilter);
    }

    return query;
  }

  // 优化的统计查询 - 使用视图或预计算
  static async getClassStatisticsOptimized() {
    // 使用数据库视图或预计算的统计数据
    return supabase
      .from("class_performance_summary") // 假设这是一个优化过的视图
      .select("*")
      .limit(20);
  }

  // 批量查询优化
  static async getBatchData(studentIds: string[]) {
    // 使用 IN 查询而不是多个单独查询
    return supabase
<<<<<<< HEAD
      .from("grade_data")
=======
      .from("grade_data_new")
>>>>>>> 106cbd38
      .select("*")
      .in("student_id", studentIds)
      .limit(1000);
  }
}

// 3. 组件性能优化 HOC
export function withPerformanceOptimization<T extends object>(
  Component: React.ComponentType<T>
): React.ComponentType<T> {
  const OptimizedComponent = React.memo((props: T) => {
    return React.createElement(Component, props);
  });

  OptimizedComponent.displayName = `Optimized${Component.displayName || Component.name}`;
  return OptimizedComponent;
}

// 4. 虚拟化列表组件优化
export const VirtualizedTableConfig = {
  // 大数据表格的虚拟化配置
  itemHeight: 48, // 行高
  overscan: 5, // 预渲染行数
  scrollThreshold: 100, // 滚动阈值

  // 获取虚拟化props
  getVirtualProps: (totalItems: number, containerHeight = 400) => ({
    height: containerHeight,
    itemCount: totalItems,
    itemSize: VirtualizedTableConfig.itemHeight,
    overscanCount: VirtualizedTableConfig.overscan,
  }),
};

// 5. 图表渲染优化
export class ChartOptimizer {
  // 数据采样 - 大数据集时减少数据点
  static sampleData<T>(data: T[], maxPoints = 100): T[] {
    if (data.length <= maxPoints) return data;

    const step = Math.ceil(data.length / maxPoints);
    return data.filter((_, index) => index % step === 0);
  }

  // 延迟渲染配置
  static getChartConfig(dataSize: number) {
    return {
      // 大数据集时禁用动画
      animation: dataSize < 500,
      // 响应式配置
      responsive: true,
      maintainAspectRatio: false,
      // 性能优化选项
      devicePixelRatio: dataSize > 1000 ? 1 : window.devicePixelRatio,
    };
  }

  // 图表数据预处理
  static preprocessChartData(
    rawData: any[],
    chartType: "bar" | "line" | "pie"
  ) {
    switch (chartType) {
      case "bar":
      case "line":
        return this.sampleData(rawData, 50);
      case "pie":
        // 饼图只显示前10项，其他合并为"其他"
        if (rawData.length <= 10) return rawData;

        const top9 = rawData.slice(0, 9);
        const others = rawData.slice(9);
        const othersSum = others.reduce(
          (sum, item) => sum + (item.value || 0),
          0
        );

        return [...top9, { name: "其他", value: othersSum }];

      default:
        return rawData;
    }
  }
}

// 6. 缓存策略优化
export class CacheOptimizer {
  private static cache = new Map<
    string,
    { data: any; timestamp: number; ttl: number }
  >();

  // 设置缓存
  static set(key: string, data: any, ttlMs = 5 * 60 * 1000) {
    this.cache.set(key, {
      data,
      timestamp: Date.now(),
      ttl: ttlMs,
    });
  }

  // 获取缓存
  static get(key: string) {
    const cached = this.cache.get(key);
    if (!cached) return null;

    // 检查是否过期
    if (Date.now() - cached.timestamp > cached.ttl) {
      this.cache.delete(key);
      return null;
    }

    return cached.data;
  }

  // 清除过期缓存
  static cleanup() {
    const now = Date.now();
    for (const [key, cached] of this.cache.entries()) {
      if (now - cached.timestamp > cached.ttl) {
        this.cache.delete(key);
      }
    }
  }

  // 生成缓存键
  static generateKey(prefix: string, params: Record<string, any>) {
    const sortedParams = Object.keys(params)
      .sort()
      .map((key) => `${key}:${params[key]}`)
      .join("|");
    return `${prefix}:${sortedParams}`;
  }
}

// 7. 懒加载和代码分割辅助
export const LazyComponentLoader = {
  // 创建懒加载组件
  createLazyComponent: (importFunc: () => Promise<any>) => {
    return React.lazy(() =>
      importFunc().then((module) => ({
        default: module.default || module,
      }))
    );
  },

  // 预加载组件
  preloadComponent: (importFunc: () => Promise<any>) => {
    // 在空闲时间预加载
    if ("requestIdleCallback" in window) {
      (window as any).requestIdleCallback(() => {
        importFunc();
      });
    } else {
      // 降级方案
      setTimeout(() => {
        importFunc();
      }, 100);
    }
  },
};

// 8. 内存优化工具
export class MemoryOptimizer {
  // 清理事件监听器
  static cleanupEventListeners() {
    // 清理性能监控
    if (typeof window !== "undefined") {
      window.removeEventListener("beforeunload", this.handleBeforeUnload);
    }
  }

  // 页面卸载前清理
  private static handleBeforeUnload = () => {
    // 清理缓存
    CacheOptimizer.cleanup();

    // 清理其他资源
    if (optimizedQueryClient) {
      optimizedQueryClient.clear();
    }
  };

  // 初始化内存优化
  static initialize() {
    if (typeof window !== "undefined") {
      window.addEventListener("beforeunload", this.handleBeforeUnload);

      // 定期清理缓存
      setInterval(
        () => {
          CacheOptimizer.cleanup();
        },
        10 * 60 * 1000
      ); // 每10分钟清理一次
    }
  }
}

// 9. 性能监控装饰器
export function performanceMonitor(name: string) {
  return function (
    target: any,
    propertyName: string,
    descriptor: PropertyDescriptor
  ) {
    const method = descriptor.value;

    descriptor.value = async function (...args: any[]) {
      const start = performance.now();

      try {
        const result = await method.apply(this, args);
        const end = performance.now();

        console.log(`⚡ ${name} 执行时间: ${Math.round(end - start)}ms`);

        return result;
      } catch (error) {
        const end = performance.now();
        console.log(`❌ ${name} 执行失败: ${Math.round(end - start)}ms`, error);
        throw error;
      }
    };

    return descriptor;
  };
}

// 10. React组件性能优化hooks
export function useOptimizedQuery<T>(
  key: string[],
  queryFn: () => Promise<T>,
  options: any = {}
) {
  return useQuery({
    queryKey: key,
    queryFn,
    staleTime: 5 * 60 * 1000, // 5分钟
    gcTime: 10 * 60 * 1000, // 10分钟
    ...options,
  });
}

export function useDebounce<T>(value: T, delay: number): T {
  const [debouncedValue, setDebouncedValue] = useState<T>(value);

  useEffect(() => {
    const handler = setTimeout(() => {
      setDebouncedValue(value);
    }, delay);

    return () => {
      clearTimeout(handler);
    };
  }, [value, delay]);

  return debouncedValue;
}

// 11. 批处理优化
export class BatchProcessor {
  private static batches = new Map<string, any[]>();
  private static timers = new Map<string, NodeJS.Timeout>();

  static addToBatch(
    key: string,
    item: any,
    processor: (items: any[]) => Promise<void>,
    delay = 100
  ) {
    // 添加到批次
    if (!this.batches.has(key)) {
      this.batches.set(key, []);
    }
    this.batches.get(key)!.push(item);

    // 清除现有定时器
    if (this.timers.has(key)) {
      clearTimeout(this.timers.get(key)!);
    }

    // 设置新的定时器
    const timer = setTimeout(async () => {
      const items = this.batches.get(key) || [];
      this.batches.delete(key);
      this.timers.delete(key);

      if (items.length > 0) {
        try {
          await processor(items);
        } catch (error) {
          console.error(`批处理失败 [${key}]:`, error);
        }
      }
    }, delay);

    this.timers.set(key, timer);
  }
}

// 初始化性能优化
if (typeof window !== "undefined") {
  MemoryOptimizer.initialize();
}

// 导出所有优化工具
export default {
  DatabaseOptimizer,
  ChartOptimizer,
  CacheOptimizer,
  LazyComponentLoader,
  MemoryOptimizer,
  VirtualizedTableConfig,
  BatchProcessor,
  optimizedQueryClient,
};

// 导入必要的依赖
import React, { useState, useEffect } from "react";
import { useQuery } from "@tanstack/react-query";<|MERGE_RESOLUTION|>--- conflicted
+++ resolved
@@ -62,11 +62,7 @@
     const startIndex = (page - 1) * pageSize;
 
     let query = supabase
-<<<<<<< HEAD
-      .from("grade_data")
-=======
       .from("grade_data_new")
->>>>>>> 106cbd38
       .select(
         `
         id,
@@ -107,11 +103,7 @@
   static async getBatchData(studentIds: string[]) {
     // 使用 IN 查询而不是多个单独查询
     return supabase
-<<<<<<< HEAD
-      .from("grade_data")
-=======
       .from("grade_data_new")
->>>>>>> 106cbd38
       .select("*")
       .in("student_id", studentIds)
       .limit(1000);
