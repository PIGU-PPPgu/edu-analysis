import { supabase } from "@/integrations/supabase/client";
import UnifiedGradeService from "@/services/database/unifiedGradeService";

export interface ClassPortraitStats {
  averageScore: number;
  excellentRate: number;
  progressRate: number;
  studentCount: number;
  gender: {
    male: number;
    female: number;
    other: number;
  };
  subjectStats: {
    name: string;
    averageScore: number;
    excellentCount: number;
    passingCount: number;
  }[];
  dataPeriod?: string;
  scoreChangeDesc?: string;
  averageScoreTrend?: string;
  passRate?: number;
  passRateTrend?: string;
  passRateChangeDesc?: string;
  excellentRateTrend?: string;
  excellentRateChangeDesc?: string;
}

export interface StudentPortraitData {
  id: string;
  student_id: string;
  name: string;
  class_id: string;
  class_name?: string;
  gender?: string | null;
  admission_year?: string | null;
  scores?: {
    subject: string;
    score: number;
    examDate: string;
    examType: string;
  }[];
  abilities?: {
    name: string;
    score: number;
    isStrength: boolean;
  }[];
  learningHabits?: {
    name: string;
    percentage: number;
  }[];
  tags?: string[];
  aiTags?: {
    learningStyle: string[];
    strengths: string[];
    improvements: string[];
    personalityTraits: string[];
  };
  customTags?: string[];
  learningBehaviors?: {
    attendanceRate: number;
    homeworkCompletionRate: number;
    classParticipation: number;
    focusDuration: number;
    learningConsistency: number;
    problemSolvingSpeed: number;
  };
  learningStyleData?: {
    name: string;
    value: number;
    description: string;
    color: string;
  }[];
  learningPatterns?: {
    pattern: string;
    description: string;
    strength: boolean;
  }[];
  achievements?: {
    id: string;
    title: string;
    date: string;
    description: string;
    type: "academic" | "behavior" | "milestone" | "improvement";
    icon: string;
  }[];
  progressData?: {
    date: string;
    average: number;
    studentScore: number;
  }[];
}

export interface GroupPortraitData {
  id: string;
  name: string;
  description?: string;
  class_id?: string;
  student_count: number;
  averageScore?: number;
  stats?: {
    name: string;
    value: number;
    type: string;
  }[];
  students?: { id: string; name: string }[];
}

class PortraitAPI {
  private cache: Map<string, { data: any; timestamp: number }> = new Map();
  private CACHE_EXPIRY = 5 * 60 * 1000; // 5分钟缓存有效期

  /**
   * 检查缓存是否有效
   */
  private isCacheValid(key: string): boolean {
    const cached = this.cache.get(key);
    if (!cached) return false;

    const now = Date.now();
    return now - cached.timestamp < this.CACHE_EXPIRY;
  }

  /**
   * 更新缓存
   */
  private updateCache(key: string, data: any): void {
    this.cache.set(key, {
      data,
      timestamp: Date.now(),
    });
  }

  /**
   * 获取班级画像统计数据
   * @param classId 班级ID
   * @returns 班级画像统计数据
   */
  async getClassPortraitStats(
    classId: string
  ): Promise<ClassPortraitStats | null> {
    try {
      const cacheKey = `class_stats_${classId}`;
      if (this.isCacheValid(cacheKey)) {
        return this.cache.get(cacheKey)!.data;
      }

      console.log("从数据库获取班级画像数据:", classId);

      // 首先解析班级ID，实际是班级名称
      let className = classId;

      if (classId.startsWith("class-")) {
        // 从ID中解析班级名称，例如 "class-初三7班" -> "初三7班"
        className = classId.replace("class-", "").replace(/-/g, "");

        // 如果解析后的名称看起来不像班级名称，尝试从students表中查找匹配的班级
        if (!className.includes("班") && !className.includes("级")) {
          console.log("尝试从学生表中查找匹配的班级名称...");
          const { data: allStudentClasses } = await supabase
            .from("students")
            .select("class_name")
            .not("class_name", "is", null);

          if (allStudentClasses) {
            const uniqueClasses = [
              ...new Set(allStudentClasses.map((s) => s.class_name)),
            ];
            console.log("可用班级:", uniqueClasses);

            // 尝试模糊匹配
            const matchedClass = uniqueClasses.find(
              (cls) =>
                cls.toLowerCase().includes(className.toLowerCase()) ||
                className.toLowerCase().includes(cls.toLowerCase())
            );

            if (matchedClass) {
              className = matchedClass;
              console.log("匹配到班级:", matchedClass);
            }
          }
        }
      }

      console.log("最终使用的班级名称:", className);

      // 获取班级学生数量，使用class_name字段
      const { data: studentsData, error: studentsError } = await supabase
        .from("students")
        .select("id, gender, class_name")
        .eq("class_name", className);

      if (studentsError) {
        console.error("获取班级学生列表失败:", studentsError);
        throw new Error("获取班级学生失败");
      }

      const studentCount = studentsData?.length || 0;
      console.log("班级学生数量:", studentCount);

      // 如果没有学生，返回基本模拟数据
      if (studentCount === 0) {
        const mockStats: ClassPortraitStats = {
          averageScore: 0,
          excellentRate: 0,
          progressRate: 0,
          studentCount: 0,
          dataPeriod: "无数据",
          gender: {
            male: 0,
            female: 0,
            other: 0,
          },
          subjectStats: [],
          scoreChangeDesc: "模拟数据",
          averageScoreTrend: "neutral",
          passRate: 90,
          passRateTrend: "neutral",
          passRateChangeDesc: "模拟数据",
          excellentRateTrend: "neutral",
          excellentRateChangeDesc: "模拟数据",
        };

        this.updateCache(cacheKey, mockStats);
        return mockStats;
      }

      // 直接使用班级名称获取成绩数据（更高效）
      const { data: gradesData, error: gradesError } = await supabase
<<<<<<< HEAD
        .from("grade_data")
=======
        .from("grade_data_new")
>>>>>>> 106cbd38
        .select(
          "student_id, total_score, chinese_score, math_score, english_score, physics_score, chemistry_score"
        )
        .eq("class_name", className);

      if (gradesError) {
        console.error("获取成绩数据失败:", gradesError);
        throw new Error("获取成绩数据失败");
      }

      console.log("获取到成绩记录数:", gradesData?.length || 0);

      // 计算总分平均分和优秀率
      let averageScore = 0;
      let excellentCount = 0;
      let passCount = 0;

      if (gradesData && gradesData.length > 0) {
        const totalScores = gradesData
          .map((g) => g.total_score)
          .filter((score) => score !== null && score !== undefined);

        if (totalScores.length > 0) {
          averageScore =
            totalScores.reduce((sum, score) => sum + score, 0) /
            totalScores.length;
          excellentCount = totalScores.filter((score) => score >= 400).length; // 假设400+为优秀
          passCount = totalScores.filter((score) => score >= 300).length; // 假设300+为及格
        }
      }

      // 计算优秀率
      const excellentRate = gradesData?.length
        ? (excellentCount / gradesData.length) * 100
        : 0;

      // 计算及格率作为进步率的基础
      const passRate = gradesData?.length
        ? (passCount / gradesData.length) * 100
        : 0;

      // 使用及格率作为进步率（更真实的指标）
      const progressRate = Math.round(passRate);

<<<<<<< HEAD
      // 统计各科成绩（从grade_data的分科字段）
=======
      // 统计各科成绩（从grade_data_new的分科字段）
>>>>>>> 106cbd38
      const subjectStats: {
        name: string;
        averageScore: number;
        excellentCount: number;
        passingCount: number;
      }[] = [];

      if (gradesData && gradesData.length > 0) {
        const subjects = [
          { name: "语文", field: "chinese_score", excellent: 85, pass: 60 },
          { name: "数学", field: "math_score", excellent: 85, pass: 60 },
          { name: "英语", field: "english_score", excellent: 85, pass: 60 },
          { name: "物理", field: "physics_score", excellent: 80, pass: 60 },
          { name: "化学", field: "chemistry_score", excellent: 80, pass: 60 },
        ];

        subjects.forEach((subject) => {
          const scores = gradesData
            .map((g) => g[subject.field as keyof typeof g])
            .filter(
              (score) => score !== null && score !== undefined && score > 0
            ) as number[];

          if (scores.length > 0) {
            const averageScore =
              scores.reduce((sum, score) => sum + score, 0) / scores.length;
            const excellentCount = scores.filter(
              (score) => score >= subject.excellent
            ).length;
            const passingCount = scores.filter(
              (score) => score >= subject.pass
            ).length;

            subjectStats.push({
              name: subject.name,
              averageScore: Math.round(averageScore * 10) / 10,
              excellentCount,
              passingCount,
            });
          }
        });
      }

      // 统计性别数据
      const genderData = {
        male: 0,
        female: 0,
        other: 0,
      };

      if (studentsData) {
        studentsData.forEach((student) => {
          if (student.gender === "男") {
            genderData.male++;
          } else if (student.gender === "女") {
            genderData.female++;
          } else {
            genderData.other++;
          }
        });
      }

      const result: ClassPortraitStats = {
        averageScore: parseFloat(averageScore.toFixed(1)),
        excellentRate: parseFloat(excellentRate.toFixed(1)),
        progressRate,
        studentCount,
        dataPeriod: gradesData?.length ? "近三个月" : "无数据",
        gender: genderData,
        scoreChangeDesc: "与上月持平",
        averageScoreTrend: "neutral",
        passRate: passRate, // 使用之前计算的正确及格率
        passRateTrend: "neutral",
        passRateChangeDesc: "与上月持平",
        excellentRateTrend: "neutral",
        excellentRateChangeDesc: "与上月持平",
        subjectStats,
      };

      console.log("生成的班级统计数据:", result);

      this.updateCache(cacheKey, result);
      return result;
    } catch (error) {
      console.error("获取班级画像统计数据失败:", error);

      // 出错时返回基本模拟数据
      const mockStats: ClassPortraitStats = {
        averageScore: 80,
        excellentRate: 25,
        progressRate: 15,
        studentCount: 40,
        dataPeriod: "模拟数据",
        gender: {
          male: 20,
          female: 20,
          other: 0,
        },
        scoreChangeDesc: "模拟数据",
        averageScoreTrend: "neutral",
        passRate: 90,
        passRateTrend: "neutral",
        passRateChangeDesc: "模拟数据",
        excellentRateTrend: "neutral",
        excellentRateChangeDesc: "模拟数据",
        subjectStats: [
          {
            name: "语文",
            averageScore: 82,
            excellentCount: 10,
            passingCount: 38,
          },
          {
            name: "数学",
            averageScore: 79,
            excellentCount: 8,
            passingCount: 35,
          },
          {
            name: "英语",
            averageScore: 84,
            excellentCount: 12,
            passingCount: 39,
          },
        ],
      };

      return mockStats;
    }
  }

  /**
   * 获取班级学生列表
   * @param classId 班级ID
   * @returns 学生画像数据数组
   */
  async getClassStudents(classId: string): Promise<StudentPortraitData[]> {
    try {
      const cacheKey = `class_students_${classId}`;
      if (this.isCacheValid(cacheKey)) {
        return this.cache.get(cacheKey)!.data;
      }

      console.log("从数据库获取班级学生数据:", classId);

      // 解析班级名称（不再依赖废弃的classes表）
      let className = classId;
      if (classId.startsWith("class-")) {
        className = classId.replace("class-", "").replace(/-/g, "");
      }

      console.log(`查询班级: ${className}`);

      // 直接通过class_name获取学生
      const { data: studentsData, error: studentsError } = await supabase
        .from("students")
        .select("id, student_id, name, gender, admission_year, class_name")
        .eq("class_name", className);

      if (studentsError) {
        console.error("获取班级学生失败:", studentsError);
        throw new Error(`获取班级学生失败: ${studentsError.message}`);
      }

      const students = studentsData || [];
      console.log(
        `找到 ${students.length} 个学生:`,
        students.slice(0, 3).map((s) => s.name)
      );

      console.log(`找到 ${students?.length || 0} 个学生`);

      // 如果没有学生，返回空数组
      if (!students || students.length === 0) {
        this.updateCache(cacheKey, []);
        return [];
      }

      // 注意：className 已在上面获取，这里不需要重复获取

      // 使用映射服务获取学生成绩数据
      console.log("使用映射服务获取成绩数据...");
      const { getGradesByClassName } = await import(
        "../../services/enhancedMappingService"
      );
      const { data: grades, error: gradesError } =
        await getGradesByClassName(className);

      if (gradesError) {
        console.error("获取学生成绩失败:", gradesError);
      }

      console.log(`通过映射获取到 ${grades?.length || 0} 条成绩记录`);

      // 获取学生ID列表
      const studentIds = students.map((s) => s.id);
      const studentNumbers = students.map((s) => s.student_id);

<<<<<<< HEAD
      // 按学生学号分组处理成绩（grade_data表使用宽表格式）
=======
      // 按学生学号分组处理成绩（grade_data_new表使用宽表格式）
>>>>>>> 106cbd38
      const studentGrades: Record<string, any[]> = {}; // key是学号，不是UUID
      grades?.forEach((gradeRecord) => {
        if (!studentGrades[gradeRecord.student_id]) {
          studentGrades[gradeRecord.student_id] = [];
        }

        // 处理宽表格式：将各科目分数转换为标准格式
        const subjects = [
          { name: "语文", score: gradeRecord.chinese_score },
          { name: "数学", score: gradeRecord.math_score },
          { name: "英语", score: gradeRecord.english_score },
          { name: "物理", score: gradeRecord.physics_score },
          { name: "化学", score: gradeRecord.chemistry_score },
          { name: "生物", score: gradeRecord.biology_score },
          { name: "政治", score: gradeRecord.politics_score },
          { name: "历史", score: gradeRecord.history_score },
          { name: "地理", score: gradeRecord.geography_score },
        ];

        // 为每个有分数的科目创建记录
        subjects.forEach(({ name, score }) => {
          if (score !== null && score !== undefined) {
            studentGrades[gradeRecord.student_id].push({
              subject: name,
              score: parseFloat(score.toString()) || 0,
              examDate: gradeRecord.exam_date,
              examType: gradeRecord.exam_type,
            });
          }
        });
      });

      // 获取学生AI标签和自定义标签
      const portraitData: Record<string, any> = {};
      try {
        const { data: portraits } = await supabase
          .from("student_portraits")
          .select("student_id, ai_tags, custom_tags")
          .in("student_id", studentIds);

        if (portraits && portraits.length > 0) {
          portraits.forEach((portrait) => {
            portraitData[portrait.student_id] = {
              aiTags: portrait.ai_tags,
              customTags: portrait.custom_tags,
            };
          });
        }
      } catch (e) {
        console.error("获取学生画像标签失败:", e);
      }

      // 获取学生预警数量信息
      const warningCounts: Record<string, number> = {};
      try {
        const { data: warnings } = await supabase
          .from("warning_records")
          .select("student_id")
          .eq("status", "active")
          .in("student_id", studentNumbers); // 使用学号查询

        warnings?.forEach((warning) => {
          if (!warningCounts[warning.student_id]) {
            warningCounts[warning.student_id] = 0;
          }
          warningCounts[warning.student_id]++;
        });
      } catch (e) {
        console.error("获取学生预警数量失败:", e);
      }

      // 构建学生数据
      const studentData: StudentPortraitData[] = students.map((student) => {
        const studentScores = studentGrades[student.student_id] || []; // 修复：使用学号匹配，不是UUID

        // 计算学生的能力数据
        const abilities = this.generateStudentAbilities(studentScores);

        // 生成学习习惯数据
        const learningHabits = this.generateLearningHabits();

        // 获取学生标签数据或生成随机标签
        const portraitInfo = portraitData[student.id] || {};

        // 计算平均分和最近分数（StudentCard组件需要的字段）
        const recentScores =
          studentScores.length > 0
            ? studentScores.slice(-5).map((s) => s.score) // 最近5次成绩
            : [
                75 + Math.random() * 20,
                80 + Math.random() * 15,
                85 + Math.random() * 10,
              ]; // 模拟数据

        const averageScore =
          recentScores.length > 0
            ? recentScores.reduce((sum, score) => sum + score, 0) /
              recentScores.length
            : 80 + Math.random() * 15;

        return {
          id: student.id,
          student_id: student.student_id, // 使用真实学号
          name: student.name,
          class_id: classId,
          class_name: className,
          gender: student.gender,
          admission_year: student.admission_year,
          scores: studentScores,
          recent_scores: recentScores, // 添加recent_scores字段
          average_score: averageScore, // 添加average_score字段
          abilities,
          learningHabits,
          tags: portraitInfo.tags || this.generateTags(), // 随机生成标签
          ai_tags: portraitInfo.aiTags || this.generateAITags(), // 修正字段名
          custom_tags: portraitInfo.customTags || [], // 修正字段名
          warningCount: warningCounts[student.student_id] || 0, // 添加预警数量
        } as any;
      });

      this.updateCache(cacheKey, studentData);
      return studentData;
    } catch (error) {
      console.error("获取班级学生列表失败:", error);

      // 出错时返回空数组
      return [];
    }
  }

  /**
   * 根据学生成绩生成能力维度
   */
  private generateStudentAbilities(
    scores: any[]
  ): { name: string; score: number; isStrength: boolean }[] {
    if (!scores || scores.length === 0) {
      // 如果没有成绩数据，返回模拟数据
      return [
        {
          name: "语言能力",
          score: 70 + Math.random() * 20,
          isStrength: Math.random() > 0.5,
        },
        {
          name: "逻辑思维",
          score: 70 + Math.random() * 20,
          isStrength: Math.random() > 0.5,
        },
        {
          name: "记忆力",
          score: 70 + Math.random() * 20,
          isStrength: Math.random() > 0.5,
        },
        {
          name: "专注力",
          score: 70 + Math.random() * 20,
          isStrength: Math.random() > 0.5,
        },
      ];
    }

    // 按学科分组
    const subjectScores: Record<string, number[]> = {};
    scores.forEach((item) => {
      if (!subjectScores[item.subject]) {
        subjectScores[item.subject] = [];
      }
      subjectScores[item.subject].push(item.score);
    });

    // 将学科映射到能力
    const subjectToAbility: Record<string, string> = {
      语文: "语言能力",
      数学: "逻辑思维",
      英语: "语言应用",
      物理: "科学思维",
      化学: "分析能力",
      生物: "观察能力",
      历史: "记忆能力",
      地理: "空间思维",
      政治: "思辨能力",
    };

    // 计算每个能力的分数
    const abilities: { name: string; score: number; isStrength: boolean }[] =
      [];
    Object.entries(subjectScores).forEach(([subject, scores]) => {
      const abilityName = subjectToAbility[subject] || `${subject}能力`;
      const avgScore =
        scores.reduce((sum, score) => sum + score, 0) / scores.length;

      abilities.push({
        name: abilityName,
        score: avgScore,
        isStrength: avgScore >= 85,
      });
    });

    // 如果能力数量不足，补充一些
    if (abilities.length < 4) {
      const existingNames = new Set(abilities.map((a) => a.name));
      const possibleAbilities = [
        "记忆力",
        "专注力",
        "创造力",
        "团队协作",
        "自律能力",
        "审美能力",
      ];

      for (const name of possibleAbilities) {
        if (!existingNames.has(name) && abilities.length < 4) {
          abilities.push({
            name,
            score: 70 + Math.random() * 20,
            isStrength: Math.random() > 0.5,
          });
        }
      }
    }

    return abilities;
  }

  /**
   * 生成学习习惯数据
   */
  private generateLearningHabits(): { name: string; percentage: number }[] {
    return [
      { name: "课堂专注度", percentage: 60 + Math.random() * 30 },
      { name: "作业完成率", percentage: 70 + Math.random() * 25 },
      { name: "课前预习", percentage: 50 + Math.random() * 40 },
      { name: "课后复习", percentage: 55 + Math.random() * 35 },
    ];
  }

  /**
   * 生成随机标签
   */
  private generateTags(): string[] {
    const allTags = [
      "学习认真",
      "善于提问",
      "逻辑思维强",
      "需要鼓励",
      "有创造力",
      "独立思考",
      "需要关注",
      "进步明显",
      "团队合作好",
      "领导能力强",
      "口头表达好",
      "数学思维佳",
    ];

    // 随机选择3-5个标签
    const count = 3 + Math.floor(Math.random() * 3);
    const tags: string[] = [];

    while (tags.length < count && allTags.length > 0) {
      const index = Math.floor(Math.random() * allTags.length);
      tags.push(allTags[index]);
      allTags.splice(index, 1);
    }

    return tags;
  }

  /**
   * 生成模拟AI标签
   */
  private generateAITags(): {
    learningStyle: string[];
    strengths: string[];
    improvements: string[];
    personalityTraits: string[];
  } {
    return {
      learningStyle: ["视觉学习者", "结构化学习", "通过实践学习"],
      strengths: ["问题解决能力", "主动参与讨论", "细节关注"],
      improvements: ["时间管理", "口头表达", "团队协作"],
      personalityTraits: ["认真负责", "善于思考", "有好奇心"],
    };
  }

  /**
   * 获取班级学习小组
   * @param classId 班级ID
   * @returns 小组数据数组
   */
  async getClassGroups(classId: string): Promise<GroupPortraitData[]> {
    try {
      const cacheKey = `class_groups_${classId}`;
      if (this.isCacheValid(cacheKey)) {
        return this.cache.get(cacheKey)!.data;
      }

      console.log("获取班级小组数据:", classId);

      // 检查groups表是否存在，如果不存在则返回模拟数据
      let groupsData: any[] = [];
      let groupsError: any = null;

      try {
        // 解析班级名称
        let className = classId;
        if (classId.startsWith("class-")) {
          className = classId.replace("class-", "").replace(/-/g, "");
        }

        // 检查是否有groups表，如果没有则返回空数组（不创建模拟数据）
        const { data, error } = await supabase
          .from("groups")
          .select("*")
          .eq("class_name", className);
        groupsData = data || [];
        groupsError = error;
      } catch (tableError: any) {
        if (tableError.message?.includes("does not exist")) {
          console.warn("groups表不存在，返回空小组数据");
          this.setCache(cacheKey, []);
          return [];
        }
        throw tableError;
      }

      if (!groupsError && groupsData && groupsData.length > 0) {
        console.log(`找到 ${groupsData.length} 个班级小组`);

        // 获取每个小组的学生数量
        const groupIds = groupsData.map((g) => g.id);
        const { data: groupMembers, error: membersError } = await supabase
          .from("group_members")
          .select("group_id, student_id")
          .in("group_id", groupIds);

        // 统计每个小组的学生数量
        const groupCounts: Record<string, number> = {};
        if (!membersError && groupMembers) {
          groupMembers.forEach((member) => {
            if (!groupCounts[member.group_id]) {
              groupCounts[member.group_id] = 0;
            }
            groupCounts[member.group_id]++;
          });
        }

        // 获取组内学生的成绩数据以计算平均分
        const { data: students, error: studentsError } = await supabase
          .from("students")
          .select("id")
          .in("id", groupMembers?.map((m) => m.student_id) || []);

        let grades: any[] = [];
        if (!studentsError && students && students.length > 0) {
          const { data: gradesData, error: gradesError } = await supabase
<<<<<<< HEAD
            .from("grade_data")
=======
            .from("grade_data_new")
>>>>>>> 106cbd38
            .select("student_id, total_score, exam_title, exam_date")
            .in(
              "student_id",
              students.map((s) => s.id)
            );

          if (!gradesError && gradesData) {
            grades = gradesData;
          }
        }

        // 按小组ID分组计算平均分
        const groupScores: Record<string, number[]> = {};
        if (grades.length > 0 && groupMembers) {
          // 先创建学生ID到小组ID的映射
          const studentToGroup: Record<string, string> = {};
          groupMembers.forEach((member) => {
            studentToGroup[member.student_id] = member.group_id;
          });

          // 按小组分组统计成绩
          grades.forEach((grade) => {
            const groupId = studentToGroup[grade.student_id];
            if (groupId) {
              if (!groupScores[groupId]) {
                groupScores[groupId] = [];
              }
              groupScores[groupId].push(grade.total_score);
            }
          });
        }

        // 构建返回数据
        const groups: GroupPortraitData[] = groupsData.map((group) => {
          // 计算小组平均分
          const scores = groupScores[group.id] || [];
          const averageScore =
            scores.length > 0
              ? scores.reduce((sum, score) => sum + score, 0) / scores.length
              : undefined;

          return {
            id: group.id,
            name: group.name,
            description: group.description,
            class_id: group.class_id,
            student_count: groupCounts[group.id] || 0,
            averageScore: averageScore
              ? parseFloat(averageScore.toFixed(1))
              : undefined,
            stats: [
              {
                name: "团队协作",
                value: 70 + Math.random() * 20,
                type: "能力",
              },
              {
                name: "学习效率",
                value: 70 + Math.random() * 20,
                type: "能力",
              },
              {
                name: "知识掌握",
                value: 70 + Math.random() * 20,
                type: "能力",
              },
            ],
          };
        });

        this.updateCache(cacheKey, groups);
        return groups;
      }

      console.log("数据库中未找到小组数据，返回空数组");

      // 用户未创建学习小组，返回空数组
      this.setCache(cacheKey, []);
      return [];
    } catch (error) {
      console.error("获取班级学习小组失败:", error);

      // 出错时返回空数组
      return [];
    }
  }

  /**
   * 获取班级优秀学生
   * @param classId 班级ID
   * @returns 优秀学生数据
   */
  async getClassTopStudents(classId: string): Promise<
    {
      id?: string;
      name: string;
      score: number;
      rank: number;
      avatarUrl?: string;
    }[]
  > {
    try {
      const cacheKey = `class_top_students_${classId}`;
      if (this.isCacheValid(cacheKey)) {
        return this.cache.get(cacheKey)!.data;
      }

      console.log("获取班级优秀学生数据（使用映射）:", classId);

      // 解析班级名称
      let className = classId;
      if (classId.startsWith("class-")) {
        className = classId.replace("class-", "").replace(/-/g, "");
      }

      console.log(`查询班级优秀学生: ${className}`);

      // 直接通过class_name获取学生
      const { data: students, error: studentsError } = await supabase
        .from("students")
        .select("id, student_id, name")
        .eq("class_name", className);

      if (studentsError) {
        console.error("获取班级学生失败:", studentsError);
        throw new Error("获取班级学生失败");
      }

      if (!students || students.length === 0) {
        console.log("该班级没有学生数据");
        return [];
      }

      console.log(`找到 ${students.length} 个学生，开始获取成绩数据`);

      // 使用映射服务获取成绩数据
      const { getGradesByClassName } = await import(
        "../../services/enhancedMappingService"
      );
      const { data: grades, error: gradesError } =
        await getGradesByClassName(className);

      if (gradesError) {
        console.error("获取学生成绩失败:", gradesError);
        throw new Error("获取学生成绩失败");
      }

      console.log(`通过映射获取到 ${grades?.length || 0} 条成绩记录`);

      // 建立学生ID映射 (student_id -> grade_student_id)
      const { batchGetGradeTableIds } = await import(
        "../../services/enhancedMappingService"
      );
      const studentIds = students.map((s) => s.student_id);
      const idMappings = await batchGetGradeTableIds(studentIds);

      console.log(`ID映射数量: ${idMappings.size}`);

      // 按学生计算成绩
      const studentScores: Record<string, number> = {};

      // 遍历学生，查找其对应的成绩
      students.forEach((student) => {
        const gradeTableId = idMappings.get(student.student_id);
        if (gradeTableId) {
          // 找到对应的成绩记录
          const studentGrades =
            grades?.filter((g) => g.student_id === gradeTableId) || [];
          if (studentGrades.length > 0) {
            // 计算平均分（使用最近的成绩）
            const validScores = studentGrades
              .map((g) => parseFloat(g.total_score))
              .filter((score) => !isNaN(score) && score > 0);

            if (validScores.length > 0) {
              const avgScore =
                validScores.reduce((sum, score) => sum + score, 0) /
                validScores.length;
              studentScores[student.student_id] = avgScore;
            }
          }
        }
      });

      console.log(`计算得到 ${Object.keys(studentScores).length} 个学生的成绩`);

      // 即使没有成绩，也返回学生信息
      const topStudents = students
        .slice(0, 10) // 先取前10个学生
        .map((student, index) => {
          return {
            id: student.id,
            name: student.name,
            score: studentScores[student.student_id] || 0, // 没有成绩就显示0
            rank: index + 1, // 按学生列表顺序排名
            avatarUrl: undefined, // 暂无头像
          };
        });

      // 如果有成绩数据，按成绩重新排序
      if (Object.keys(studentScores).length > 0) {
        topStudents.sort((a, b) => b.score - a.score);
        topStudents.forEach((student, index) => {
          student.rank = index + 1;
          student.score = parseFloat(student.score.toFixed(1));
        });
      }

      console.log(
        `✅ 返回 ${topStudents.length} 个顶尖学生（${Object.keys(studentScores).length}个有成绩）`
      );

      this.updateCache(cacheKey, topStudents);
      return topStudents;
    } catch (error) {
      console.error("获取班级优秀学生失败:", error);

      // 出错时返回空数组，不使用模拟数据
      return [];
    }
  }

  /**
   * 获取班级学习里程碑
   * @param classId 班级ID
   * @returns 学习里程碑数据
   */
  async getClassLearningMilestones(classId: string): Promise<
    {
      date: string;
      title: string;
      description: string;
      isActive: boolean;
    }[]
  > {
    try {
      const cacheKey = `class_milestones_${classId}`;
      if (this.isCacheValid(cacheKey)) {
        return this.cache.get(cacheKey)!.data;
      }

      console.log("获取班级学习里程碑:", classId);

      // 尝试获取班级考试记录，用于生成里程碑
      const { data: classInfo, error: classError } = await supabase
        .from("classes")
        .select("id, name, grade, created_at")
        .eq("id", classId)
        .single();

      if (classError) {
        console.error("获取班级信息失败:", classError);
        throw new Error("获取班级信息失败");
      }

      // 获取班级学生
      const { data: students, error: studentsError } = await supabase
        .from("students")
        .select("id")
        .eq("class_id", classId);

      if (studentsError) {
        console.error("获取班级学生失败:", studentsError);
      }

      const milestones: {
        date: string;
        title: string;
        description: string;
        isActive: boolean;
      }[] = [];

      // 获取考试记录
      if (students && students.length > 0) {
        // 获取学生考试记录，按日期分组
        const { data: examRecords, error: examError } = await supabase
<<<<<<< HEAD
          .from("grade_data")
=======
          .from("grade_data_new")
>>>>>>> 106cbd38
          .select("exam_date, exam_type")
          .in(
            "student_id",
            students.map((s) => s.id)
          )
          .order("exam_date", { ascending: false });

        if (!examError && examRecords && examRecords.length > 0) {
          // 按考试日期和类型分组
          const examMap = new Map<
            string,
            { date: string; type: string; count: number }
          >();

          examRecords.forEach((record) => {
            if (!record.exam_date || !record.exam_type) return;

            const key = `${record.exam_date}-${record.exam_type}`;
            if (!examMap.has(key)) {
              examMap.set(key, {
                date: record.exam_date,
                type: record.exam_type,
                count: 0,
              });
            }

            examMap.get(key)!.count++;
          });

          // 转换为数组并排序
          const exams = Array.from(examMap.values()).sort(
            (a, b) => new Date(b.date).getTime() - new Date(a.date).getTime()
          );

          // 添加考试里程碑（最多3个）
          exams.slice(0, 3).forEach((exam, index) => {
            // 格式化日期为YYYY-MM-DD
            const date = new Date(exam.date);
            const formattedDate = date
              .toLocaleDateString("zh-CN", {
                year: "numeric",
                month: "2-digit",
                day: "2-digit",
              })
              .replace(/\//g, "-");

            milestones.push({
              date: formattedDate,
              title: `${exam.type}完成`,
              description: `全班${students.length}名学生完成了${exam.type}考试`,
              isActive: index === 0, // 最新的考试是活跃的
            });
          });
        }
      }

      // 获取班级作业记录
      const { data: homeworks, error: homeworksError } = await supabase
        .from("homework")
        .select("id, title, description, created_at")
        .eq("class_id", classId)
        .order("created_at", { ascending: false })
        .limit(3);

      if (!homeworksError && homeworks && homeworks.length > 0) {
        // 添加作业里程碑
        homeworks.forEach((hw) => {
          if (!hw.created_at) return;

          const date = new Date(hw.created_at);
          const formattedDate = date
            .toLocaleDateString("zh-CN", {
              year: "numeric",
              month: "2-digit",
              day: "2-digit",
            })
            .replace(/\//g, "-");

          milestones.push({
            date: formattedDate,
            title: `布置了作业: ${hw.title || "未命名作业"}`,
            description: hw.description || `${classInfo.name}班级作业`,
            isActive: false,
          });
        });
      }

      // 添加班级创建里程碑
      if (classInfo && classInfo.created_at) {
        const createdDate = new Date(classInfo.created_at);
        const formattedDate = createdDate
          .toLocaleDateString("zh-CN", {
            year: "numeric",
            month: "2-digit",
            day: "2-digit",
          })
          .replace(/\//g, "-");

        milestones.push({
          date: formattedDate,
          title: `${classInfo.name}班级创建`,
          description: `${classInfo.grade}年级${classInfo.name}班级正式创建`,
          isActive: false,
        });
      }

      // 如果没有足够的里程碑，添加一些通用的里程碑
      if (milestones.length < 3) {
        const today = new Date();
        const oneMonthAgo = new Date();
        oneMonthAgo.setMonth(today.getMonth() - 1);

        if (milestones.length < 1) {
          milestones.push({
            date: today
              .toLocaleDateString("zh-CN", {
                year: "numeric",
                month: "2-digit",
                day: "2-digit",
              })
              .replace(/\//g, "-"),
            title: "新学期开始",
            description: `${classInfo.name}新学期课程安排已完成`,
            isActive: true,
          });
        }

        if (milestones.length < 2) {
          milestones.push({
            date: oneMonthAgo
              .toLocaleDateString("zh-CN", {
                year: "numeric",
                month: "2-digit",
                day: "2-digit",
              })
              .replace(/\//g, "-"),
            title: "学习计划制定",
            description: `${classInfo.name}全班学习计划已制定完成`,
            isActive: false,
          });
        }
      }

      // 按日期从新到旧排序
      milestones.sort((a, b) => {
        return new Date(b.date).getTime() - new Date(a.date).getTime();
      });

      // 确保只有一个活跃的里程碑
      let hasActive = false;
      milestones.forEach((milestone, index) => {
        if (milestone.isActive) {
          if (hasActive) {
            milestone.isActive = false;
          } else {
            hasActive = true;
          }
        }
      });

      // 如果没有活跃的里程碑，将最新的设为活跃
      if (!hasActive && milestones.length > 0) {
        milestones[0].isActive = true;
      }

      this.updateCache(cacheKey, milestones);
      return milestones;
    } catch (error) {
      console.error("获取班级学习里程碑失败:", error);

      // 出错时返回模拟数据
      const today = new Date();
      const oneMonthAgo = new Date();
      oneMonthAgo.setMonth(today.getMonth() - 1);
      const twoMonthsAgo = new Date();
      twoMonthsAgo.setMonth(today.getMonth() - 2);

      const mockMilestones = [
        {
          date: today.toLocaleDateString("zh-CN").replace(/\//g, "-"),
          title: "期中考试完成",
          description: "全班同学顺利完成期中考试，平均成绩良好",
          isActive: true,
        },
        {
          date: oneMonthAgo.toLocaleDateString("zh-CN").replace(/\//g, "-"),
          title: "分组项目展示",
          description: "各学习小组完成项目展示，获得老师好评",
          isActive: false,
        },
        {
          date: twoMonthsAgo.toLocaleDateString("zh-CN").replace(/\//g, "-"),
          title: "新学期开始",
          description: "新学期课程安排和学习计划制定完成",
          isActive: false,
        },
      ];

      return mockMilestones;
    }
  }

  /**
   * 获取班级AI分析结果
   * @param classId 班级ID
   * @returns AI分析结果
   */
  async getClassAIAnalysis(classId: string): Promise<{
    insights: string[];
    recommendations: string[];
    summary: string;
    dataCompleteness: string;
    analysisPrecision: string;
    dataTimespan: string;
    tags: string[];
  }> {
    try {
      const cacheKey = `class_ai_analysis_${classId}`;
      if (this.isCacheValid(cacheKey)) {
        return this.cache.get(cacheKey)!.data;
      }

      console.log("生成班级AI分析数据:", classId);

      // 获取班级信息
      let classInfo: any = null;
      try {
        const { data, error } = await supabase
          .from("classes")
          .select("*")
          .eq("id", classId)
          .single();

        if (!error && data) {
          classInfo = data;
        }
      } catch (e) {
        console.error("获取班级信息失败:", e);
      }

      // 获取班级学生成绩数据
      let gradesInfo: any[] = [];
      let studentInfo: any[] = [];
      let examDates: string[] = [];
      try {
        // 获取学生
        const { data: students, error: studentsError } = await supabase
          .from("students")
          .select("id, name, gender")
          .eq("class_id", classId);

        if (!studentsError && students && students.length > 0) {
          studentInfo = students;

          // 获取成绩
          const { data: grades, error: gradesError } = await supabase
<<<<<<< HEAD
            .from("grade_data")
=======
            .from("grade_data_new")
>>>>>>> 106cbd38
            .select(
              "student_id, total_score, exam_date, exam_title, class_name"
            )
            .in(
              "student_id",
              students.map((s) => s.id)
            );

          if (!gradesError && grades) {
            gradesInfo = grades;

            // 提取唯一的考试日期
            const uniqueDates = new Set(grades.map((g) => g.exam_date));
            examDates = Array.from(uniqueDates).sort();
          }
        }
      } catch (e) {
        console.error("获取成绩数据失败:", e);
      }

      // 根据实际数据生成AI分析
      const insights: string[] = [];
      const recommendations: string[] = [];
      const tags: string[] = [];

      // 基本信息
      const className = classInfo?.name || "未知班级";
      const studentCount = studentInfo.length;

      // 计算各种统计数据
      const scores = gradesInfo.map((g) => parseFloat(g.total_score)); // 确保分数是数字类型
      const avgScore =
        scores.length > 0
          ? scores.reduce((sum, score) => sum + score, 0) / scores.length
          : 0;

      const excellentCount = scores.filter((s) => s >= 90).length;
      const excellentRate =
        scores.length > 0 ? (excellentCount / scores.length) * 100 : 0;

      const failCount = scores.filter((s) => s < 60).length;
      const failRate =
        scores.length > 0 ? (failCount / scores.length) * 100 : 0;

<<<<<<< HEAD
      // 从grade_data表获取各科目详细成绩
=======
      // 从grade_data_new表获取各科目详细成绩
>>>>>>> 106cbd38
      let subjectScores: Record<string, number[]> = {};
      if (gradesInfo.length > 0) {
        // 重新查询包含各科目成绩的数据
        const { data: detailedGrades } = await supabase
<<<<<<< HEAD
          .from("grade_data")
=======
          .from("grade_data_new")
>>>>>>> 106cbd38
          .select(
            "chinese_score, math_score, english_score, physics_score, chemistry_score, politics_score, history_score, biology_score, geography_score"
          )
          .in(
            "student_id",
            students.map((s) => s.id)
          );

        if (detailedGrades && detailedGrades.length > 0) {
          const subjects = [
            "chinese",
            "math",
            "english",
            "physics",
            "chemistry",
            "politics",
            "history",
            "biology",
            "geography",
          ];

          subjects.forEach((subject) => {
            const fieldName = `${subject}_score`;
            const scores = detailedGrades
              .map((g) => g[fieldName])
              .filter((score) => score !== null && score !== undefined)
              .map((score) => parseFloat(score));

            if (scores.length > 0) {
              subjectScores[subject] = scores;
            }
          });
        }
      }

      // 找出优势和弱势学科
      const subjectAvgs: { subject: string; avg: number }[] = [];
      Object.entries(subjectScores).forEach(([subject, scores]) => {
        if (scores.length > 0) {
          const avg = scores.reduce((sum, s) => sum + s, 0) / scores.length;
          subjectAvgs.push({ subject, avg });
        }
      });

      subjectAvgs.sort((a, b) => b.avg - a.avg);

      const strongSubjects = subjectAvgs.slice(0, 2).map((s) => s.subject);
      const weakSubjects = subjectAvgs
        .slice(-2)
        .map((s) => s.subject)
        .reverse();

      // 按性别分析
      const maleStudents = studentInfo
        .filter((s) => s.gender === "male")
        .map((s) => s.id);
      const femaleStudents = studentInfo
        .filter((s) => s.gender === "female")
        .map((s) => s.id);

      // 男生女生成绩分析
      let maleAvgScore = 0;
      let femaleAvgScore = 0;

      if (maleStudents.length > 0) {
        const maleScores = gradesInfo
          .filter((g) => maleStudents.includes(g.student_id))
          .map((g) => parseFloat(g.score));

        if (maleScores.length > 0) {
          maleAvgScore =
            maleScores.reduce((sum, s) => sum + s, 0) / maleScores.length;
        }
      }

      if (femaleStudents.length > 0) {
        const femaleScores = gradesInfo
          .filter((g) => femaleStudents.includes(g.student_id))
          .map((g) => parseFloat(g.score));

        if (femaleScores.length > 0) {
          femaleAvgScore =
            femaleScores.reduce((sum, s) => sum + s, 0) / femaleScores.length;
        }
      }

      // 生成洞察信息
      if (studentCount > 0) {
        insights.push(
          `${className}共有${studentCount}名学生，总体学习情况${avgScore >= 80 ? "良好" : avgScore >= 70 ? "一般" : "有待提高"}。`
        );
      } else {
        insights.push(`${className}暂无学生数据，无法进行详细分析。`);
      }

      if (scores.length > 0) {
        insights.push(
          `班级平均分为${avgScore.toFixed(1)}分，优秀率为${excellentRate.toFixed(1)}%。`
        );

        if (excellentRate >= 30) {
          insights.push(`班级优秀学生比例较高，整体成绩优秀。`);
          tags.push("成绩优秀");
        } else if (excellentRate >= 15) {
          insights.push(`班级优秀学生占比适中，成绩分布较为均衡。`);
          tags.push("成绩均衡");
        } else {
          insights.push(`班级优秀学生比例较低，需要加强学习指导。`);
          tags.push("需要提升");
        }

        if (failRate > 20) {
          insights.push(
            `不及格率偏高(${failRate.toFixed(1)}%)，需要关注后进生学习情况。`
          );
          tags.push("两极分化");
          recommendations.push(
            `建议对学习困难学生进行针对性辅导，可以考虑实施"一对一"帮扶计划。`
          );
        }
      }

      // 性别差异分析
      if (maleStudents.length > 0 && femaleStudents.length > 0) {
        const diff = Math.abs(maleAvgScore - femaleAvgScore);
        if (diff > 5) {
          const betterGender = maleAvgScore > femaleAvgScore ? "男生" : "女生";
          insights.push(
            `${betterGender}整体表现较好，平均分高出${diff.toFixed(1)}分。可以针对性开展学习交流活动。`
          );
        }
      }

      // 学科分析
      if (strongSubjects.length > 0) {
        insights.push(`班级在${strongSubjects.join("、")}等学科上表现突出。`);
        tags.push(`${strongSubjects[0]}优势`);
      }

      if (weakSubjects.length > 0) {
        insights.push(`班级在${weakSubjects.join("、")}等学科上有待加强。`);
        recommendations.push(
          `建议增强${weakSubjects.join("、")}等学科的教学方法和资源投入。`
        );
      }

      // 按考试类型和学科进行交叉分析
      const examTypes = new Set(gradesInfo.map((g) => g.exam_type));
      if (examTypes.size > 1) {
        // 比较不同考试类型之间的差异
        const examTypeScores: Record<string, number[]> = {};
        gradesInfo.forEach((grade) => {
          if (!examTypeScores[grade.exam_type]) {
            examTypeScores[grade.exam_type] = [];
          }
          examTypeScores[grade.exam_type].push(parseFloat(grade.total_score));
        });

        // 计算各类考试的平均分
        const examTypeAvgs: { type: string; avg: number }[] = [];
        Object.entries(examTypeScores).forEach(([type, scores]) => {
          const avg = scores.reduce((sum, s) => sum + s, 0) / scores.length;
          examTypeAvgs.push({ type, avg });
        });

        // 找出差异最大的考试类型
        examTypeAvgs.sort((a, b) => b.avg - a.avg);
        if (examTypeAvgs.length >= 2) {
          const highestExam = examTypeAvgs[0];
          const lowestExam = examTypeAvgs[examTypeAvgs.length - 1];
          const diff = highestExam.avg - lowestExam.avg;

          if (diff > 5) {
            insights.push(
              `班级在${highestExam.type}中表现较好，但在${lowestExam.type}中表现较差，差距${diff.toFixed(1)}分。`
            );
            recommendations.push(
              `建议分析${lowestExam.type}中的薄弱环节，加强相关知识点训练。`
            );
          }
        }
      }

      // 通用建议
      if (studentCount > 0) {
        recommendations.push(
          `建议针对不同学生制定个性化学习计划，发挥学生特长，提升弱势学科。`
        );

        if (avgScore < 75) {
          recommendations.push(
            `班级整体成绩有提升空间，建议加强基础知识点巩固和考试技巧训练。`
          );
        }

        recommendations.push(
          `可以通过多元化评价方式，全面了解学生发展情况，不仅关注学业成绩，也关注综合素质培养。`
        );
      } else {
        recommendations.push(
          `建议尽快录入学生信息和成绩数据，以便进行更准确的班级分析。`
        );
      }

      // 如果没有足够的洞察和建议，补充一些通用内容
      if (insights.length < 3) {
        insights.push(
          `该班级缺乏足够的历史数据，随着数据积累，分析将更加准确。`
        );
      }

      if (recommendations.length < 3) {
        recommendations.push(
          `定期组织教研活动，分享教学经验，共同提高教学质量。`
        );
      }

      // 生成标签
      if (tags.length < 3) {
        const possibleTags = [
          "待发展",
          "有潜力",
          "需关注",
          "重点班级",
          "进步空间",
        ];
        while (tags.length < 3) {
          const randomTag =
            possibleTags[Math.floor(Math.random() * possibleTags.length)];
          if (!tags.includes(randomTag)) {
            tags.push(randomTag);
          }
        }
      }

      // 评估数据完整性和精度
      let dataCompleteness = "不足";
      let analysisPrecision = "低";
      let dataTimespan = "无数据";

      if (scores.length > 0) {
        // 评估数据完整度
        const dataPercentage = (scores.length / (studentCount * 5)) * 100; // 假设每个学生应该有5个成绩记录
        if (dataPercentage >= 80) {
          dataCompleteness = "良好";
          analysisPrecision = "高";
        } else if (dataPercentage >= 50) {
          dataCompleteness = "一般";
          analysisPrecision = "中";
        }

        // 评估数据时间跨度
        if (examDates.length > 0) {
          const firstDate = new Date(examDates[0]);
          const lastDate = new Date(examDates[examDates.length - 1]);
          const monthsDiff =
            (lastDate.getFullYear() - firstDate.getFullYear()) * 12 +
            (lastDate.getMonth() - firstDate.getMonth());

          if (monthsDiff > 6) {
            dataTimespan = "近一年";
          } else if (monthsDiff > 3) {
            dataTimespan = "近六个月";
          } else {
            dataTimespan = "近三个月";
          }
        } else {
          dataTimespan = "单次数据";
        }
      }

      // 汇总数据
      const summary = `${className}整体${scores.length > 0 ? `平均成绩${avgScore.toFixed(1)}分，` : ""}${studentCount > 0 ? `共有${studentCount}名学生，` : ""}${strongSubjects.length > 0 ? `在${strongSubjects[0]}等学科表现较好` : "暂无明显优势学科"}。`;

      const result = {
        insights,
        recommendations,
        summary,
        dataCompleteness,
        analysisPrecision,
        dataTimespan,
        tags,
      };

      this.updateCache(cacheKey, result);
      return result;
    } catch (error) {
      console.error("获取班级AI分析结果失败:", error);

      // 如果出错，返回基本模拟数据
      const mockResult = {
        insights: [
          "班级整体学习情况良好，但存在部分知识点掌握不牢固的情况。",
          "数学和英语科目表现较好，语文成绩有所下滑。",
          "班级学生自主学习能力有待提高，特别是在课后复习环节。",
        ],
        recommendations: [
          "建议增强语文学科的阅读理解训练，提高学生阅读速度和理解能力。",
          "可以通过小组合作学习方式，增强学生之间的互助和交流。",
          "针对不同学习风格的学生，制定个性化的学习计划和指导方案。",
        ],
        summary:
          "班级整体表现良好，在数学和英语方面有优势，需要加强语文和自主学习能力培养。",
        dataCompleteness: "一般",
        analysisPrecision: "中",
        dataTimespan: "近三个月",
        tags: ["数学优势", "语文待提高", "自主学习待加强"],
      };

      return mockResult;
    }
  }

  /**
   * 获取小组详细画像信息
   */
  async getGroupPortrait(groupId: string): Promise<GroupPortraitData | null> {
    try {
      const cacheKey = `group_portrait_${groupId}`;

      if (this.isCacheValid(cacheKey)) {
        return this.cache.get(cacheKey)!.data;
      }

      // 实际项目中从数据库获取小组画像数据
      // (groups表、group_members表等)
      // 目前使用模拟数据

      // 查找模拟小组数据
      const mockGroups = [
        {
          id: "1",
          name: "数学兴趣小组",
          description: "对数学有特别兴趣的学生",
          class_id: "class1",
          student_count: 8,
          averageScore: 92.5,
          stats: [
            { name: "问题解决能力", value: 88, type: "能力" },
            { name: "团队合作", value: 85, type: "能力" },
            { name: "创新思维", value: 90, type: "能力" },
          ],
          students: [
            { id: "student1", name: "张三" },
            { id: "student2", name: "李四" },
            { id: "student3", name: "王五" },
          ],
        },
        {
          id: "2",
          name: "英语口语组",
          description: "英语口语能力较强的学生",
          class_id: "class1",
          student_count: 6,
          averageScore: 89.2,
          stats: [
            { name: "表达能力", value: 92, type: "能力" },
            { name: "听力理解", value: 88, type: "能力" },
            { name: "跨文化交流", value: 83, type: "能力" },
          ],
          students: [
            { id: "student4", name: "赵六" },
            { id: "student5", name: "钱七" },
          ],
        },
      ];

      const group = mockGroups.find((g) => g.id === groupId) || null;

      this.updateCache(cacheKey, group);
      return group;
    } catch (error) {
      console.error("获取小组画像数据失败:", error);
      return null;
    }
  }

  /**
   * 使用AI生成学生画像标签
   * @param studentId 学生ID
   * @param aiConfig AI配置
   * @returns 生成的标签数据
   */
  async generateAIPortraitTags(
    studentId: string,
    aiConfig: {
      provider: string;
      version: string;
      apiKey: string;
      customProviders?: string;
    }
  ): Promise<{
    learningStyle: string[];
    strengths: string[];
    improvements: string[];
    personalityTraits: string[];
  } | null> {
    try {
      // 先获取学生详细信息和成绩
      const student = await this.getStudentPortrait(studentId);

      if (!student) {
        throw new Error("找不到学生数据");
      }

      // 调用边缘函数生成标签
      const { data, error } = await supabase.functions.invoke(
        "generate-student-profile",
        {
          body: JSON.stringify({
            studentName: student.name,
            studentId: student.student_id,
            scores: student.scores || [],
            aiConfig,
          }),
        }
      );

      if (error) {
        throw error;
      }

      const aiTags = data?.tags || null;

      // 如果成功生成标签，更新学生数据中的aiTags字段
      if (aiTags) {
        await this.updateStudentAITags(studentId, aiTags);
      }

      return aiTags;
    } catch (error) {
      console.error("生成AI标签失败:", error);
      throw error;
    }
  }

  /**
   * 更新学生的AI生成标签
   * @param studentId 学生ID
   * @param aiTags AI生成的标签
   */
  private async updateStudentAITags(
    studentId: string,
    aiTags: {
      learningStyle: string[];
      strengths: string[];
      improvements: string[];
      personalityTraits: string[];
    }
  ): Promise<void> {
    try {
      const { error } = await supabase.from("student_portraits").upsert(
        {
          student_id: studentId,
          ai_tags: aiTags,
          last_updated: new Date().toISOString(),
        },
        {
          onConflict: "student_id",
        }
      );

      if (error) throw error;

      // 更新缓存
      const cacheKey = `student_portrait_${studentId}`;
      if (this.isCacheValid(cacheKey)) {
        const cachedData = this.cache.get(cacheKey)!.data;
        this.updateCache(cacheKey, {
          ...cachedData,
          aiTags,
        });
      }
    } catch (error) {
      console.error("更新学生AI标签失败:", error);
    }
  }

  /**
   * 保存教师自定义标签
   * @param studentId 学生ID
   * @param customTags 自定义标签数组
   */
  async saveCustomTags(studentId: string, customTags: string[]): Promise<void> {
    try {
      const { error } = await supabase.from("student_portraits").upsert(
        {
          student_id: studentId,
          custom_tags: customTags,
          last_updated: new Date().toISOString(),
        },
        {
          onConflict: "student_id",
        }
      );

      if (error) throw error;

      // 更新缓存
      const cacheKey = `student_portrait_${studentId}`;
      if (this.isCacheValid(cacheKey)) {
        const cachedData = this.cache.get(cacheKey)!.data;
        this.updateCache(cacheKey, {
          ...cachedData,
          customTags,
        });
      }
    } catch (error) {
      console.error("保存自定义标签失败:", error);
      throw error;
    }
  }

  /**
   * 清除指定缓存
   */
  clearCache(cacheKey?: string): void {
    if (cacheKey) {
      this.cache.delete(cacheKey);
    } else {
      this.cache.clear();
    }
  }

  /**
   * 获取学生学习行为数据
   * @param studentId 学生ID
   * @returns 学习行为数据
   */
  async getStudentLearningBehaviors(studentId: string): Promise<{
    attendanceRate: number;
    homeworkCompletionRate: number;
    classParticipation: number;
    focusDuration: number;
    learningConsistency: number;
    problemSolvingSpeed: number;
  }> {
    try {
      const cacheKey = `student_behaviors_${studentId}`;
      if (this.isCacheValid(cacheKey)) {
        return this.cache.get(cacheKey)!.data;
      }

      console.log("获取学生学习行为数据:", studentId);

      // 首先检查学生是否存在
      const { data: studentData, error: studentError } = await supabase
        .from("students")
        .select("id")
        .eq("id", studentId)
        .single();

      if (studentError || !studentData) {
        throw new Error("找不到学生信息");
      }

      // 尝试从student_learning_behaviors表获取数据
      const { data, error } = await supabase
        .from("student_learning_behaviors")
        .select("*")
        .eq("student_id", studentId)
        .single();

      // 如果有数据和记录，则返回实际数据
      if (data && !error) {
        const behaviors = {
          attendanceRate: data.attendance_rate,
          homeworkCompletionRate: data.homework_completion_rate,
          classParticipation: data.class_participation,
          focusDuration: data.focus_duration,
          learningConsistency: data.learning_consistency,
          problemSolvingSpeed: data.problem_solving_speed,
        };

        this.updateCache(cacheKey, behaviors);
        return behaviors;
      }

      // 计算出勤率
      const { data: attendanceData, error: attendanceError } = await supabase
        .from("attendance")
        .select("*")
        .eq("student_id", studentId);

      let attendanceRate = 95; // 默认良好
      if (attendanceData && !attendanceError) {
        const totalDays = attendanceData.length;
        const presentDays = attendanceData.filter(
          (record) => record.status === "present"
        ).length;
        attendanceRate =
          totalDays > 0 ? Math.round((presentDays / totalDays) * 100) : 95;
      }

      // 计算作业完成率
      const { data: homeworkData, error: homeworkError } = await supabase
        .from("student_homework")
        .select("*")
        .eq("student_id", studentId);

      let homeworkCompletionRate = 87; // 默认良好
      if (homeworkData && !homeworkError) {
        const totalHomework = homeworkData.length;
        const completedHomework = homeworkData.filter(
          (hw) => hw.status === "completed"
        ).length;
        homeworkCompletionRate =
          totalHomework > 0
            ? Math.round((completedHomework / totalHomework) * 100)
            : 87;
      }

      // 模拟其他数据（实际项目应从数据库获取）
      const behaviors = {
        attendanceRate,
        homeworkCompletionRate,
        classParticipation: Math.floor(70 + Math.random() * 30), // 70-100之间
        focusDuration: Math.floor(70 + Math.random() * 30),
        learningConsistency: Math.floor(70 + Math.random() * 30),
        problemSolvingSpeed: Math.floor(70 + Math.random() * 30),
      };

      this.updateCache(cacheKey, behaviors);
      return behaviors;
    } catch (error) {
      console.error("获取学生学习行为数据失败:", error);
      return {
        attendanceRate: 95,
        homeworkCompletionRate: 87,
        classParticipation: 78,
        focusDuration: 82,
        learningConsistency: 75,
        problemSolvingSpeed: 80,
      };
    }
  }

  /**
   * 获取学生学习风格数据
   * @param studentId 学生ID
   * @returns 学习风格数据
   */
  async getStudentLearningStyle(studentId: string): Promise<
    {
      name: string;
      value: number;
      description: string;
      color: string;
    }[]
  > {
    try {
      const cacheKey = `student_learning_style_${studentId}`;
      if (this.isCacheValid(cacheKey)) {
        return this.cache.get(cacheKey)!.data;
      }

      console.log("获取学生学习风格数据:", studentId);

      // 首先检查学生是否存在
      const { data: studentData, error: studentError } = await supabase
        .from("students")
        .select("id")
        .eq("id", studentId)
        .single();

      if (studentError || !studentData) {
        throw new Error("找不到学生信息");
      }

      // 尝试从student_learning_styles表获取数据
      const { data, error } = await supabase
        .from("student_learning_styles")
        .select("*")
        .eq("student_id", studentId);

      // 如果有数据和记录，则返回实际数据
      if (data && !error && data.length > 0) {
        const styles = data.map((style) => ({
          name: style.style_name,
          value: style.percentage,
          description: style.description,
          color: style.color || this.getStyleColor(style.style_name),
        }));

        this.updateCache(cacheKey, styles);
        return styles;
      }

      // 返回默认学习风格数据
      const defaultStyles = [
        {
          name: "视觉型学习",
          value: 40,
          description: "通过看和观察学习效果最好，如图表、视频等",
          color: "#10b981",
        },
        {
          name: "听觉型学习",
          value: 25,
          description: "通过听和讨论学习效果好，如讲座、对话等",
          color: "#3b82f6",
        },
        {
          name: "读写型学习",
          value: 20,
          description: "通过阅读和写作学习效果好，如做笔记、阅读材料等",
          color: "#8b5cf6",
        },
        {
          name: "实践型学习",
          value: 15,
          description: "通过动手实践学习效果好，如实验、角色扮演等",
          color: "#f59e0b",
        },
      ];

      this.updateCache(cacheKey, defaultStyles);
      return defaultStyles;
    } catch (error) {
      console.error("获取学生学习风格数据失败:", error);
      return [
        {
          name: "视觉型学习",
          value: 40,
          description: "通过看和观察学习效果最好，如图表、视频等",
          color: "#10b981",
        },
        {
          name: "听觉型学习",
          value: 25,
          description: "通过听和讨论学习效果好，如讲座、对话等",
          color: "#3b82f6",
        },
        {
          name: "读写型学习",
          value: 20,
          description: "通过阅读和写作学习效果好，如做笔记、阅读材料等",
          color: "#8b5cf6",
        },
        {
          name: "实践型学习",
          value: 15,
          description: "通过动手实践学习效果好，如实验、角色扮演等",
          color: "#f59e0b",
        },
      ];
    }
  }

  /**
   * 获取学生学习模式数据
   * @param studentId 学生ID
   * @returns 学习模式数据
   */
  async getStudentLearningPatterns(studentId: string): Promise<
    {
      pattern: string;
      description: string;
      strength: boolean;
    }[]
  > {
    try {
      const cacheKey = `student_learning_patterns_${studentId}`;
      if (this.isCacheValid(cacheKey)) {
        return this.cache.get(cacheKey)!.data;
      }

      console.log("获取学生学习模式数据:", studentId);

      // 首先检查学生是否存在
      const { data: studentData, error: studentError } = await supabase
        .from("students")
        .select("id")
        .eq("id", studentId)
        .single();

      if (studentError || !studentData) {
        throw new Error("找不到学生信息");
      }

      // 尝试从student_learning_patterns表获取数据
      const { data, error } = await supabase
        .from("student_learning_patterns")
        .select("*")
        .eq("student_id", studentId);

      // 如果有数据和记录，则返回实际数据
      if (data && !error && data.length > 0) {
        const patterns = data.map((pattern) => ({
          pattern: pattern.pattern_name,
          description: pattern.description,
          strength: pattern.is_strength,
        }));

        this.updateCache(cacheKey, patterns);
        return patterns;
      }

      // 返回默认学习模式数据
      const defaultPatterns = [
        {
          pattern: "视觉学习偏好",
          description:
            "通过视觉图表和示意图学习效果最佳，对图表数据理解速度快。",
          strength: true,
        },
        {
          pattern: "持续学习型",
          description: "习惯于每天固定时间学习，有较强的学习纪律性。",
          strength: true,
        },
        {
          pattern: "实践学习者",
          description: "通过实际操作和练习掌握知识点，学习效果好。",
          strength: true,
        },
        {
          pattern: "压力应对能力",
          description: "在考试等高压环境下表现不稳定，需要加强心理调适能力。",
          strength: false,
        },
        {
          pattern: "合作学习",
          description: "在小组合作环境中效率偏低，需要提升团队协作能力。",
          strength: false,
        },
      ];

      this.updateCache(cacheKey, defaultPatterns);
      return defaultPatterns;
    } catch (error) {
      console.error("获取学生学习模式数据失败:", error);
      return [
        {
          pattern: "视觉学习偏好",
          description:
            "通过视觉图表和示意图学习效果最佳，对图表数据理解速度快。",
          strength: true,
        },
        {
          pattern: "持续学习型",
          description: "习惯于每天固定时间学习，有较强的学习纪律性。",
          strength: true,
        },
        {
          pattern: "实践学习者",
          description: "通过实际操作和练习掌握知识点，学习效果好。",
          strength: true,
        },
        {
          pattern: "压力应对能力",
          description: "在考试等高压环境下表现不稳定，需要加强心理调适能力。",
          strength: false,
        },
        {
          pattern: "合作学习",
          description: "在小组合作环境中效率偏低，需要提升团队协作能力。",
          strength: false,
        },
      ];
    }
  }

  /**
   * 获取学生学习进度和成就数据
   * @param studentId 学生ID
   * @returns 学习进度和成就数据
   */
  async getStudentLearningProgress(studentId: string): Promise<{
    progressData: {
      date: string;
      average: number;
      studentScore: number;
    }[];
    achievements: {
      id: string;
      title: string;
      date: string;
      description: string;
      type: "academic" | "behavior" | "milestone" | "improvement";
      icon: string;
    }[];
  }> {
    try {
      const cacheKey = `student_learning_progress_${studentId}`;
      if (this.isCacheValid(cacheKey)) {
        return this.cache.get(cacheKey)!.data;
      }

      console.log("获取学生学习进度数据:", studentId);

      // 首先检查学生是否存在
      const { data: studentData, error: studentError } = await supabase
        .from("students")
        .select("id")
        .eq("id", studentId)
        .single();

      if (studentError || !studentData) {
        throw new Error("找不到学生信息");
      }

      // 获取学生成绩历史
      const { data: gradesData, error: gradesError } = await supabase
<<<<<<< HEAD
        .from("grade_data")
=======
        .from("grade_data_new")
>>>>>>> 106cbd38
        .select("student_id, total_score, exam_date, exam_type")
        .eq("student_id", studentId)
        .order("exam_date", { ascending: true });

      // 生成学习进度数据
      let progressData: {
        date: string;
        average: number;
        studentScore: number;
      }[] = [];

      if (gradesData && !gradesError && gradesData.length > 0) {
        // 按日期分组成绩
        const groupedByDate = gradesData.reduce<
          Record<string, { totalScore: number; count: number }>
        >((acc, grade) => {
          const date = grade.exam_date.substring(0, 7); // 提取年月 YYYY-MM
          if (!acc[date]) {
            acc[date] = { totalScore: 0, count: 0 };
          }
          acc[date].totalScore += parseFloat(grade.total_score);
          acc[date].count += 1;
          return acc;
        }, {});

        // 计算每个日期的平均分
        progressData = Object.entries(groupedByDate).map(([date, data]) => {
          return {
            date,
            average: Math.round(Math.random() * 10) + 75, // 模拟班级平均分
            studentScore: Math.round(data.totalScore / data.count),
          };
        });

        // 确保按日期排序
        progressData.sort((a, b) => a.date.localeCompare(b.date));
      } else {
        // 使用默认进度数据
        progressData = [
          { date: "2023-09", average: 76, studentScore: 78 },
          { date: "2023-10", average: 77, studentScore: 80 },
          { date: "2023-11", average: 78, studentScore: 83 },
          { date: "2023-12", average: 75, studentScore: 82 },
          { date: "2024-01", average: 79, studentScore: 85 },
          { date: "2024-02", average: 77, studentScore: 87 },
          { date: "2024-03", average: 78, studentScore: 86 },
          { date: "2024-04", average: 80, studentScore: 89 },
          { date: "2024-05", average: 79, studentScore: 90 },
        ];
      }

      // 获取学生成就数据
      const { data: achievementsData, error: achievementsError } =
        await supabase
          .from("student_achievements")
          .select("*")
          .eq("student_id", studentId)
          .order("date", { ascending: false });

      let achievements: {
        id: string;
        title: string;
        date: string;
        description: string;
        type: "academic" | "behavior" | "milestone" | "improvement";
        icon: string;
      }[] = [];

      if (
        achievementsData &&
        !achievementsError &&
        achievementsData.length > 0
      ) {
        achievements = achievementsData.map((item) => ({
          id: item.id,
          title: item.title,
          date: item.date,
          description: item.description,
          type: item.type as
            | "academic"
            | "behavior"
            | "milestone"
            | "improvement",
          icon: item.icon || this.getDefaultIconForType(item.type),
        }));
      } else {
        // 使用默认成就数据
        achievements = [
          {
            id: "1",
            title: "学习进步之星",
            date: "2024-05-15",
            description: "连续三次考试成绩显著提升",
            type: "improvement" as const,
            icon: "trending-up",
          },
          {
            id: "2",
            title: "数学竞赛二等奖",
            date: "2024-04-20",
            description: "在校级数学竞赛中获得二等奖",
            type: "academic" as const,
            icon: "award",
          },
          {
            id: "3",
            title: "完成个人学习目标",
            date: "2024-03-10",
            description: "提前完成期中考试备考计划",
            type: "milestone" as const,
            icon: "flag",
          },
          {
            id: "4",
            title: "全勤奖",
            date: "2024-02-28",
            description: "本学期至今全勤，无缺席记录",
            type: "behavior" as const,
            icon: "calendar",
          },
          {
            id: "5",
            title: "英语演讲比赛参与奖",
            date: "2023-12-15",
            description: "积极参与英语演讲比赛",
            type: "academic" as const,
            icon: "award",
          },
        ];
      }

      const result = { progressData, achievements };
      this.updateCache(cacheKey, result);
      return result;
    } catch (error) {
      console.error("获取学生学习进度数据失败:", error);
      return {
        progressData: [
          { date: "2023-09", average: 76, studentScore: 78 },
          { date: "2023-10", average: 77, studentScore: 80 },
          { date: "2023-11", average: 78, studentScore: 83 },
          { date: "2023-12", average: 75, studentScore: 82 },
          { date: "2024-01", average: 79, studentScore: 85 },
          { date: "2024-02", average: 77, studentScore: 87 },
          { date: "2024-03", average: 78, studentScore: 86 },
          { date: "2024-04", average: 80, studentScore: 89 },
          { date: "2024-05", average: 79, studentScore: 90 },
        ],
        achievements: [
          {
            id: "1",
            title: "学习进步之星",
            date: "2024-05-15",
            description: "连续三次考试成绩显著提升",
            type: "improvement" as const,
            icon: "trending-up",
          },
          {
            id: "2",
            title: "数学竞赛二等奖",
            date: "2024-04-20",
            description: "在校级数学竞赛中获得二等奖",
            type: "academic" as const,
            icon: "award",
          },
          {
            id: "3",
            title: "完成个人学习目标",
            date: "2024-03-10",
            description: "提前完成期中考试备考计划",
            type: "milestone" as const,
            icon: "flag",
          },
          {
            id: "4",
            title: "全勤奖",
            date: "2024-02-28",
            description: "本学期至今全勤，无缺席记录",
            type: "behavior" as const,
            icon: "calendar",
          },
          {
            id: "5",
            title: "英语演讲比赛参与奖",
            date: "2023-12-15",
            description: "积极参与英语演讲比赛",
            type: "academic" as const,
            icon: "award",
          },
        ],
      };
    }
  }

  /**
   * 获取学习风格颜色
   * @param styleName 风格名称
   * @returns 颜色代码
   */
  private getStyleColor(styleName: string): string {
    const colorMap: Record<string, string> = {
      视觉型学习: "#10b981",
      听觉型学习: "#3b82f6",
      读写型学习: "#8b5cf6",
      实践型学习: "#f59e0b",
    };

    return colorMap[styleName] || "#64748b";
  }

  /**
   * 获取成就类型默认图标
   * @param type 成就类型
   * @returns 图标名称
   */
  private getDefaultIconForType(type: string): string {
    const iconMap: Record<string, string> = {
      academic: "award",
      behavior: "calendar",
      milestone: "flag",
      improvement: "trending-up",
    };

    return iconMap[type] || "trophy";
  }

  /**
   * 获取学生完整画像数据（增强版）
   * @param studentId 学生ID
   * @returns 学生完整画像数据
   */
  async getStudentPortrait(
    studentId: string
  ): Promise<StudentPortraitData | null> {
    try {
      const cacheKey = `student_portrait_${studentId}`;
      if (this.isCacheValid(cacheKey)) {
        return this.cache.get(cacheKey)!.data;
      }

      console.log("获取学生画像数据:", studentId);

      // 获取基础学生信息
      const { data: student, error } = await supabase
        .from("students")
        .select(
          `
          id,
          student_id,
          name,
          class_id,
          gender,
          admission_year,
          classes (
            id,
            name,
            grade
          )
        `
        )
        .eq("id", studentId)
        .single();

      if (error || !student) {
        console.error("获取学生信息失败:", error);
        throw new Error("找不到学生信息");
      }

      // 获取学生成绩信息
      const { data: grades, error: gradesError } = await supabase
<<<<<<< HEAD
        .from("grade_data")
=======
        .from("grade_data_new")
>>>>>>> 106cbd38
        .select("student_id, total_score, exam_type, exam_date")
        .eq("student_id", studentId)
        .order("exam_date", { ascending: false });

      console.log("获取到学生成绩记录数:", grades?.length || 0);

      const studentPortrait: StudentPortraitData = {
        id: student.id,
        student_id: student.student_id,
        name: student.name,
        class_id: student.class_id,
        class_name: student.classes?.name,
        gender: student.gender,
        admission_year: student.admission_year,
        scores:
          grades && !gradesError
            ? grades.map((g) => ({
                subject: g.subject,
                score: parseFloat(g.score),
                examType: g.exam_type,
                examDate: g.exam_date,
              }))
            : [],
        abilities: this.generateStudentAbilities(grades || []),
        learningHabits: this.generateLearningHabits(),
        tags: this.generateTags(),
      };

      // 获取学习行为数据
      try {
        const behaviors = await this.getStudentLearningBehaviors(studentId);
        studentPortrait.learningBehaviors = behaviors;
      } catch (error) {
        console.warn("获取学习行为数据失败，使用默认数据");
      }

      // 获取学习风格数据
      try {
        const styles = await this.getStudentLearningStyle(studentId);
        studentPortrait.learningStyleData = styles;
      } catch (error) {
        console.warn("获取学习风格数据失败，使用默认数据");
      }

      // 获取学习模式数据
      try {
        const patterns = await this.getStudentLearningPatterns(studentId);
        studentPortrait.learningPatterns = patterns;
      } catch (error) {
        console.warn("获取学习模式数据失败，使用默认数据");
      }

      // 获取学习进度和成就数据
      try {
        const progress = await this.getStudentLearningProgress(studentId);
        studentPortrait.progressData = progress.progressData;
        studentPortrait.achievements = progress.achievements;
      } catch (error) {
        console.warn("获取学习进度数据失败，使用默认数据");
      }

      // 获取AI标签和自定义标签
      try {
        // 获取AI标签
        const { data: aiTagsData, error: aiTagsError } = await supabase
          .from("student_ai_tags")
          .select("*")
          .eq("student_id", studentId)
          .single();

        if (aiTagsData && !aiTagsError) {
          studentPortrait.aiTags = {
            learningStyle: aiTagsData.learning_style || [],
            strengths: aiTagsData.strengths || [],
            improvements: aiTagsData.improvements || [],
            personalityTraits: aiTagsData.personality_traits || [],
          };
        } else {
          studentPortrait.aiTags = this.generateAITags();
        }

        // 获取自定义标签
        const { data: customTagsData, error: customTagsError } = await supabase
          .from("student_custom_tags")
          .select("tags")
          .eq("student_id", studentId)
          .single();

        if (customTagsData && !customTagsError) {
          studentPortrait.customTags = customTagsData.tags;
        }
      } catch (error) {
        console.warn("获取AI标签或自定义标签失败");
      }

      this.updateCache(cacheKey, studentPortrait);
      return studentPortrait;
    } catch (error) {
      console.error("获取学生画像失败:", error);
      return null;
    }
  }

  /**
   * 生成模拟小组数据（当groups表不存在时使用）
   *
   * ⚠️ 警告: 此方法返回示例数据,仅用于演示UI布局
   * 实际使用时应创建真实的小组数据表
   *
   * @param classId 班级ID
   * @returns 模拟小组数据(带有_isMockData标记)
   */
  private generateMockGroups(classId: string): GroupPortraitData[] {
    console.warn(
      `[画像服务] 未找到班级${classId}的小组数据,使用示例数据展示. 请在设置中创建真实小组.`
    );

    const groupNames = ["示例小组1", "示例小组2", "示例小组3", "示例小组4"];
    const mockGroups: GroupPortraitData[] = [];

    for (let i = 0; i < 4; i++) {
      mockGroups.push({
        id: `demo-group-${classId}-${i}`, // 使用demo前缀而非mock
        name: groupNames[i],
        description: `这是示例小组数据,用于展示UI布局. 请在小组管理中创建真实的学习小组.`,
        studentCount: 8, // 固定值,避免随机
        averageScore: 80, // 固定值,避免随机
        performanceMetrics: [
          {
            name: "小组协作",
            value: 75,
            type: "collaboration",
          },
          {
            name: "学习进度",
            value: 80,
            type: "progress",
          },
          {
            name: "参与度",
            value: 85,
            type: "engagement",
          },
        ],
        students: [], // 实际使用中会通过单独查询获取
        _isMockData: true, // 添加Mock标记
        _mockDataNotice: "这是示例数据,请在设置中创建真实小组", // 添加提示
      } as any); // 临时any,因为GroupPortraitData可能没有_isMockData字段
    }

    return mockGroups;
  }
}

// 导出单例实例
export const portraitAPI = new PortraitAPI();<|MERGE_RESOLUTION|>--- conflicted
+++ resolved
@@ -229,11 +229,7 @@
 
       // 直接使用班级名称获取成绩数据（更高效）
       const { data: gradesData, error: gradesError } = await supabase
-<<<<<<< HEAD
-        .from("grade_data")
-=======
         .from("grade_data_new")
->>>>>>> 106cbd38
         .select(
           "student_id, total_score, chinese_score, math_score, english_score, physics_score, chemistry_score"
         )
@@ -278,11 +274,7 @@
       // 使用及格率作为进步率（更真实的指标）
       const progressRate = Math.round(passRate);
 
-<<<<<<< HEAD
-      // 统计各科成绩（从grade_data的分科字段）
-=======
       // 统计各科成绩（从grade_data_new的分科字段）
->>>>>>> 106cbd38
       const subjectStats: {
         name: string;
         averageScore: number;
@@ -481,11 +473,7 @@
       const studentIds = students.map((s) => s.id);
       const studentNumbers = students.map((s) => s.student_id);
 
-<<<<<<< HEAD
-      // 按学生学号分组处理成绩（grade_data表使用宽表格式）
-=======
       // 按学生学号分组处理成绩（grade_data_new表使用宽表格式）
->>>>>>> 106cbd38
       const studentGrades: Record<string, any[]> = {}; // key是学号，不是UUID
       grades?.forEach((gradeRecord) => {
         if (!studentGrades[gradeRecord.student_id]) {
@@ -843,11 +831,7 @@
         let grades: any[] = [];
         if (!studentsError && students && students.length > 0) {
           const { data: gradesData, error: gradesError } = await supabase
-<<<<<<< HEAD
-            .from("grade_data")
-=======
             .from("grade_data_new")
->>>>>>> 106cbd38
             .select("student_id, total_score, exam_title, exam_date")
             .in(
               "student_id",
@@ -1124,11 +1108,7 @@
       if (students && students.length > 0) {
         // 获取学生考试记录，按日期分组
         const { data: examRecords, error: examError } = await supabase
-<<<<<<< HEAD
-          .from("grade_data")
-=======
           .from("grade_data_new")
->>>>>>> 106cbd38
           .select("exam_date, exam_type")
           .in(
             "student_id",
@@ -1385,11 +1365,7 @@
 
           // 获取成绩
           const { data: grades, error: gradesError } = await supabase
-<<<<<<< HEAD
-            .from("grade_data")
-=======
             .from("grade_data_new")
->>>>>>> 106cbd38
             .select(
               "student_id, total_score, exam_date, exam_title, class_name"
             )
@@ -1434,20 +1410,12 @@
       const failRate =
         scores.length > 0 ? (failCount / scores.length) * 100 : 0;
 
-<<<<<<< HEAD
-      // 从grade_data表获取各科目详细成绩
-=======
       // 从grade_data_new表获取各科目详细成绩
->>>>>>> 106cbd38
       let subjectScores: Record<string, number[]> = {};
       if (gradesInfo.length > 0) {
         // 重新查询包含各科目成绩的数据
         const { data: detailedGrades } = await supabase
-<<<<<<< HEAD
-          .from("grade_data")
-=======
           .from("grade_data_new")
->>>>>>> 106cbd38
           .select(
             "chinese_score, math_score, english_score, physics_score, chemistry_score, politics_score, history_score, biology_score, geography_score"
           )
@@ -2352,11 +2320,7 @@
 
       // 获取学生成绩历史
       const { data: gradesData, error: gradesError } = await supabase
-<<<<<<< HEAD
-        .from("grade_data")
-=======
         .from("grade_data_new")
->>>>>>> 106cbd38
         .select("student_id, total_score, exam_date, exam_type")
         .eq("student_id", studentId)
         .order("exam_date", { ascending: true });
@@ -2627,11 +2591,7 @@
 
       // 获取学生成绩信息
       const { data: grades, error: gradesError } = await supabase
-<<<<<<< HEAD
-        .from("grade_data")
-=======
         .from("grade_data_new")
->>>>>>> 106cbd38
         .select("student_id, total_score, exam_type, exam_date")
         .eq("student_id", studentId)
         .order("exam_date", { ascending: false });
